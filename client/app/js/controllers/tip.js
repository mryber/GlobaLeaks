--- conflicted
+++ resolved
@@ -87,11 +87,6 @@
       return field.type !== 'fileupload';
     };
 
-<<<<<<< HEAD
-    $scope.filterReceivers = function(receiver) {
-      return receiver.configuration !== 'hidden';
-    };
-
     function handleAnswersDecrypt(tip) {
       var answersProm = $q(function(resolve) {
           $scope.problemWithAnswers = false;
@@ -127,8 +122,6 @@
       });
     }
 
-=======
->>>>>>> 9b5459f3
     if ($scope.session.role === 'whistleblower') {
       $scope.fileupload_url = 'wbtip/upload';
 
