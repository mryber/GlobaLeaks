--- conflicted
+++ resolved
@@ -61,13 +61,8 @@
 
         filelocation = os.path.join(the_submission_dir, file_desc['file_gus'])
 
-<<<<<<< HEAD
-        log.msg("Saving file \"%s\" of %d byte [%s] type, to %s" %
-              (result['name'], result['size'], result['type'], filelocation))
-=======
         print "Saving file \"%s\" of %d byte [%s] type, to %s" %\
               (file_desc['name'], file_desc['size'], file_desc['content_type'], filelocation )
->>>>>>> 83367a88
 
         # *The file is complete*
         # because Cyclone cache them before pass to the handler.
