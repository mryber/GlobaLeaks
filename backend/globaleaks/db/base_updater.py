# -*- encoding: utf-8 -*-
import os

from twisted.python import log
from storm.exceptions import OperationalError
from storm.locals import create_database, Store
from storm.properties import PropertyColumn
from storm.variables import BoolVariable, DateTimeVariable
from storm.variables import EnumVariable, IntVariable, RawStrVariable
from storm.variables import UnicodeVariable, JSONVariable, PickleVariable

from globaleaks import DATABASE_VERSION, models
from globaleaks.settings import GLSetting


# This code is take directly from the GlobaLeaks-pre-model-refactor

def variableToSQL(var, db_type):
    """
    We take as input a storm.variable and we output the SQLite string it
    represents.
    """
    if isinstance(var, BoolVariable):
        data_mapping = {
            "sqlite": "INTEGER",
        }
    elif isinstance(var, DateTimeVariable):
        data_mapping = {
            "sqlite": "VARCHAR",
        }
    elif isinstance(var, EnumVariable):
        data_mapping = {
            "sqlite": "BLOB",
        }
    elif isinstance(var, IntVariable):
        data_mapping = {
            "sqlite": "INTEGER",
        }
    elif isinstance(var, RawStrVariable):
        data_mapping = {
            "sqlite": "BLOB",
        }
    elif isinstance(var, UnicodeVariable):
        data_mapping = {
            "sqlite": "VARCHAR",
        }
    elif isinstance(var, JSONVariable):
        data_mapping = {
            "sqlite": "BLOB",
        }
    elif isinstance(var, PickleVariable):
        data_mapping = {
            "sqlite": "BLOB",
        }
    else:
        raise ValueError('Invalid var: {}'.format(var))

    return "%s" % data_mapping[db_type]

def varsToParametersSQL(variables, primary_keys, db_type):
    """
    Takes as input a list of variables (convered to SQLite syntax and in the
    form of strings) and primary_keys.
    Outputs these variables converted into paramter syntax for SQLites.

    ex.
        variables: ["var1 INTEGER", "var2 BOOL", "var3 INTEGER"]
        primary_keys: ["var1"]

        output: "(var1 INTEGER, var2 BOOL, var3 INTEGER PRIMARY KEY (var1))"
    """
    params = "("
    for var in variables[:-1]:
        params += "%s %s, " % (var[0], var[1])
    if len(primary_keys) > 0:
        params += "%s %s, " % variables[-1]
        params += "PRIMARY KEY ("
        for key in primary_keys[:-1]:
            params += "%s, " % key
        params += "%s))" % primary_keys[-1]
    else:
        params += "%s %s)" % variables[-1]
    return params

def generateCreateQuery(model):
    """
    This takes as input a Storm model and outputs the creation query for it.
    """
    prehistory = model.__storm_table__.find("_version_")
    if prehistory != -1:
        table_name = model.__storm_table__[:prehistory]
    else:
        table_name = model.__storm_table__

    query = "CREATE TABLE "+ table_name + " "

    variables = []
    primary_keys = []

    for attr in dir(model):
        a = getattr(model, attr)
        if isinstance(a, PropertyColumn):
            var = a.variable_factory()
            data_mapping = variableToSQL(var, GLSetting.db_type)
            name = a.name
            variables.append((name, data_mapping))
            if a.primary:
                primary_keys.append(name)

    query += varsToParametersSQL(variables, primary_keys, GLSetting.db_type)
    return query


class TableReplacer:
    """
    This is the base class used by every Updater
    """

    def __init__(self, old_db_file, new_db_file, start_ver):

        from globaleaks.db.update_5_6 import User_version_5, Comment_version_5, Node_version_5
        from globaleaks.db.update_6_7 import Node_version_6, Context_version_6
        from globaleaks.db.update_7_8 import Node_version_7, Notification_version_7, Context_version_7, \
            Receiver_version_7, InternalFile_version_7
        from globaleaks.db.update_8_9 import Context_version_8, Receiver_version_8, Notification_version_8
        from globaleaks.db.update_9_10 import Node_version_9, ApplicationData_version_10, \
            Receiver_version_9, User_version_9
        from globaleaks.db.update_10_11 import InternalTip_version_10, InternalFile_version_10
        from globaleaks.db.update_11_12 import Node_version_11, ApplicationData_version_11, Context_version_11
        from globaleaks.db.update_12_13 import Node_version_12, Context_version_12
        from globaleaks.db.update_13_14 import Node_version_13, Context_version_13
<<<<<<< HEAD
        from globaleaks.db.update_14_15 import Node_version_14, User_version_14
=======
        from globaleaks.db.update_14_15 import Context_version_14
>>>>>>> c82b7b0e

        self.old_db_file = old_db_file
        self.new_db_file = new_db_file
        self.start_ver = start_ver

        self.std_fancy = " ł "
        self.debug_info = "   [%d => %d] " % (start_ver, start_ver + 1)

        self.table_history = {
<<<<<<< HEAD
            'Node' : [ Node_version_5, Node_version_6, Node_version_7, Node_version_9, None, Node_version_11, None, Node_version_12, Node_version_13, Node_version_14, models.Node],
            'User' : [ User_version_5, User_version_9, None, None, None, User_version_14, None, None, None, None, models.User],
            'Context' : [ Context_version_6, None, Context_version_7, Context_version_8, Context_version_11, None, None, Context_version_12, Context_version_13, models.Context, None],
=======
            'Node' : [ Node_version_5, Node_version_6, Node_version_7, Node_version_9, None, Node_version_11, None, Node_version_12, Node_version_13, models.Node, None],
            'User' : [ User_version_5, User_version_9, None, None, None, models.User, None, None, None, None, None],
            'Context' : [ Context_version_6, None, Context_version_7, Context_version_8, Context_version_11, None, None, Context_version_12, Context_version_13, Context_version_14, models.Context],
>>>>>>> c82b7b0e
            'Receiver': [ Receiver_version_7, None, None, Receiver_version_8, Receiver_version_9, models.Receiver, None, None, None, None, None],
            'ReceiverFile' : [ models.ReceiverFile, None, None, None, None, None, None, None, None, None, None],
            'Notification': [ Notification_version_7, None, None, Notification_version_8, models.Notification, None, None, None, None, None, None],
            'Comment': [ Comment_version_5, models.Comment, None, None, None, None, None, None, None, None, None],
            'InternalTip' : [ InternalTip_version_10, None, None, None, None, None, models.InternalTip, None, None, None, None],
            'InternalFile' : [ InternalFile_version_7, None, None, InternalFile_version_10, None, None, models.InternalFile, None, None, None, None],
            'WhistleblowerTip' : [ models.WhistleblowerTip, None, None, None, None, None, None, None, None, None, None],
            'ReceiverTip' : [ models.ReceiverTip, None, None, None, None, None, None , None, None, None, None],
            'ReceiverInternalTip' : [ models.ReceiverInternalTip, None, None, None, None, None, None, None, None, None, None],
            'ReceiverContext' : [ models.ReceiverContext, None, None, None, None, None, None, None, None, None, None],
            'Message' : [ models.Message, None, None, None, None, None, None, None, None, None, None],
            'Stats' : [models.Stats, None, None, None, None, None, None, None, None, None, None],
            'ApplicationData' : [ApplicationData_version_10, None, None, None, None, None, None, models.ApplicationData, None, None, None],
        }

        for k, v in self.table_history.iteritems():
            # +1 because count start from 0,
            # -5 because the relase 0,1,2,3,4 are not supported anymore
            if len(v) != (DATABASE_VERSION + 1 - 5):
                msg = 'Expecting a table with {} statuses ({})'.format(DATABASE_VERSION, k)
                raise TypeError(msg)


        log.msg('{} Opening old DB: {}'.format(self.debug_info, old_db_file))
        old_database = create_database('sqlite:'+self.old_db_file)
        self.store_old = Store(old_database)

        GLSetting.db_file = new_db_file

        new_database = create_database('sqlite:'+new_db_file)
        self.store_new = Store(new_database)

        if self.start_ver + 1 == DATABASE_VERSION:
            log.msg('{} Acquire SQL schema {}'.format(self.debug_info, GLSetting.db_schema_file))

            if not os.access(GLSetting.db_schema_file, os.R_OK):
                log.msg('Unable to access', GLSetting.db_schema_file)
                raise IOError('Unable to access db schema file')

            with open(GLSetting.db_schema_file) as f:
                create_queries = ''.join(f).split(';')
                for create_query in create_queries:
                    try:
                        self.store_new.execute(create_query+';')
                    except OperationalError as e:
                        log.warn('OperationalError in "{}": e'.format(create_query))
            self.store_new.commit()
            return
            # return here and manage the migrant versions here:

        for k, v in self.table_history.iteritems():

            create_query = self.get_right_sql_version(k, self.start_ver +1)
            if not create_query:
                # table not present in the version
                continue

            try:
                self.store_new.execute(create_query+';')
            except OperationalError as excep:
                log.warn('{} OperationalError in [{}]'.format(self.debug_info, create_query))
                raise excep

        self.store_new.commit()

    def close(self):
        self.store_old.close()
        self.store_new.close()

    def initialize(self):
        pass

    def epilogue(self):
        pass

    def get_right_model(self, table_name, version):

        table_index = (version - 5)

        if not self.table_history.has_key(table_name):
            msg = 'Not implemented usage of get_right_model {} ({} {})'.format(
                __file__, table_name, self.start_ver)
            raise NotImplementedError(msg)

        if version >  DATABASE_VERSION:
            raise ValueError('Version supplied must be less or equal to {}'.format(
                DATABASE_VERSION))

        if self.table_history[table_name][table_index]:
            # print "Immediate return %s = %s at version %d" % \
            #       ( table_name, self.table_history[table_name][table_index], version )
            return self.table_history[table_name][table_index]

        # else, it's none, and we've to take the previous valid version
        #
        # print "Requested version %d of %s need to be collected in the past" %\
        #       (version, table_name)

        while version >= 0:
            if self.table_history[table_name][table_index]:
            # print ".. returning %s = %s" %\
            #           ( table_name, self.table_history[table_name][table_index] )
                return self.table_history[table_name][table_index]
            table_index -= 1

        # This never want happen
        return None

    def get_right_sql_version(self, model_name, version):
        """
        @param model_name:
        @param version:
        @return:
            The SQL right for the stuff we've
        """

        modelobj = self.get_right_model(model_name, version)
        if not modelobj:
            return None

        right_query = generateCreateQuery(modelobj)
        return right_query

    def _perform_copy_list(self, table_name):
        models_count = self.store_old.find(
            self.get_right_model(table_name, self.start_ver)
        ).count()
        log.msg('{} default {} migration assistant: #{}'.format(
            self.debug_info, table_name, models_count))

        old_objects = self.store_old.find(self.get_right_model(table_name, self.start_ver))

        for old_obj in old_objects:
            new_obj = self.get_right_model(table_name, self.start_ver + 1)()

            # Storm internals simply reversed
            for k, v in new_obj._storm_columns.iteritems():
                setattr(new_obj, v.name, getattr(old_obj, v.name) )

            self.store_new.add(new_obj)

        self.store_new.commit()

    def _perform_copy_single(self, table_name):
        log.msg('{} default {} migration assistant'.format(self.debug_info, table_name))

        old_obj = self.store_old.find(self.get_right_model(table_name, self.start_ver)).one()
        new_obj = self.get_right_model(table_name, self.start_ver + 1)()

        # Storm internals simply reversed
        for k, v in new_obj._storm_columns.iteritems():
            setattr(new_obj, v.name, getattr(old_obj, v.name) )

        self.store_new.add(new_obj)
        self.store_new.commit()

    def migrate_Context(self):
        self._perform_copy_list("Context")

    def migrate_Node(self):
        self._perform_copy_single("Node")

    def migrate_User(self):
        self._perform_copy_list("User")

    def migrate_ReceiverTip(self):
        self._perform_copy_list("ReceiverTip")

    def migrate_WhistleblowerTip(self):
        self._perform_copy_list("WhistleblowerTip")

    def migrate_Comment(self):
        self._perform_copy_list("Comment")

    def migrate_InternalTip(self):
        self._perform_copy_list("InternalTip")

    def migrate_Receiver(self):
        self._perform_copy_list("Receiver")

    def migrate_InternalFile(self):
        self._perform_copy_list("InternalFile")

    def migrate_ReceiverFile(self):
        self._perform_copy_list("ReceiverFile")

    def migrate_Notification(self):
        self._perform_copy_single("Notification")

    def migrate_ReceiverContext(self):
        self._perform_copy_list("ReceiverContext")

    def migrate_ReceiverInternalTip(self):
        self._perform_copy_list("ReceiverInternalTip")

    def migrate_Message(self):
        """
        has been created between 7 and 8!
        """
        if self.start_ver < 8:
            return

        self._perform_copy_list("Message")

    def migrate_Stats(self):
        """
        has been created between 9 and 10!
        """
        if self.start_ver < 10:
            return

        self._perform_copy_list("Stats")

    def migrate_ApplicationData(self):
        """
        has been created between 9 and 10!
        """
        if self.start_ver < 10:
            return

        self._perform_copy_list("ApplicationData")

    def migrate_Field(self):
        """
        has been created between 14 and 15!
        """
        if self.start_ver < 15:
            return

        self._perform_copy_list("Field")

    def migrate_FieldField(self):
        """
        has been created between 14 and 15!
        """
        if self.start_ver < 15:
            return

        self._perform_copy_list("FieldField")

    def migrate_Step(self):
        """
        has been created between 14 and 15!
        """
        if self.start_ver < 15:
            return

        self._perform_copy_list("Step")<|MERGE_RESOLUTION|>--- conflicted
+++ resolved
@@ -129,11 +129,7 @@
         from globaleaks.db.update_11_12 import Node_version_11, ApplicationData_version_11, Context_version_11
         from globaleaks.db.update_12_13 import Node_version_12, Context_version_12
         from globaleaks.db.update_13_14 import Node_version_13, Context_version_13
-<<<<<<< HEAD
-        from globaleaks.db.update_14_15 import Node_version_14, User_version_14
-=======
-        from globaleaks.db.update_14_15 import Context_version_14
->>>>>>> c82b7b0e
+        from globaleaks.db.update_14_15 import Node_version_14, User_version_14, Context_version_14
 
         self.old_db_file = old_db_file
         self.new_db_file = new_db_file
@@ -143,15 +139,9 @@
         self.debug_info = "   [%d => %d] " % (start_ver, start_ver + 1)
 
         self.table_history = {
-<<<<<<< HEAD
             'Node' : [ Node_version_5, Node_version_6, Node_version_7, Node_version_9, None, Node_version_11, None, Node_version_12, Node_version_13, Node_version_14, models.Node],
             'User' : [ User_version_5, User_version_9, None, None, None, User_version_14, None, None, None, None, models.User],
-            'Context' : [ Context_version_6, None, Context_version_7, Context_version_8, Context_version_11, None, None, Context_version_12, Context_version_13, models.Context, None],
-=======
-            'Node' : [ Node_version_5, Node_version_6, Node_version_7, Node_version_9, None, Node_version_11, None, Node_version_12, Node_version_13, models.Node, None],
-            'User' : [ User_version_5, User_version_9, None, None, None, models.User, None, None, None, None, None],
             'Context' : [ Context_version_6, None, Context_version_7, Context_version_8, Context_version_11, None, None, Context_version_12, Context_version_13, Context_version_14, models.Context],
->>>>>>> c82b7b0e
             'Receiver': [ Receiver_version_7, None, None, Receiver_version_8, Receiver_version_9, models.Receiver, None, None, None, None, None],
             'ReceiverFile' : [ models.ReceiverFile, None, None, None, None, None, None, None, None, None, None],
             'Notification': [ Notification_version_7, None, None, Notification_version_8, models.Notification, None, None, None, None, None, None],
