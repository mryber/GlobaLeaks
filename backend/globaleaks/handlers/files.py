# -*- coding: utf-8 -*-
#
# files
#  *****
#
# API handling submissions file uploads and subsequent submissions attachments
import shutil

import os

from cyclone.web import asynchronous
from storm.expr import And
from twisted.internet import threads
from twisted.internet.defer import inlineCallbacks

from globaleaks.orm import transact, transact_ro
from globaleaks.handlers.base import BaseHandler
from globaleaks.handlers.rtip import db_get_rtip
from globaleaks.handlers.submission import serialize_receiver_tip, \
    serialize_internalfile, serialize_receiverfile
from globaleaks.models import ReceiverFile, InternalTip, InternalFile
from globaleaks.rest import errors
from globaleaks.security import GLSecureFile
from globaleaks.settings import GLSettings
from globaleaks.utils.token import TokenList
from globaleaks.utils.utility import log, datetime_to_ISO8601, datetime_now


def serialize_memory_file(uploaded_file):
    """
    This is the memory version of the function register_file_db below,
    return the file serialization used by JQueryFileUploader to display
    information about our file.
    """
    return {
        'content_type': unicode(uploaded_file['content_type']),
        'creation_date': datetime_to_ISO8601(uploaded_file['creation_date']),
        'name': unicode(uploaded_file['filename']),
        'size': uploaded_file['body_len'],
    }


@transact
def register_file_db(store, uploaded_file, internaltip_id):
    internaltip = store.find(InternalTip,
                             InternalTip.id == internaltip_id).one()

    if not internaltip:
        log.err("File associated to a non existent Internaltip!")
        raise errors.TipIdNotFound

    internaltip.update_date = datetime_now()

    ifile = InternalFile()
    ifile.name = uploaded_file['filename']
    ifile.content_type = uploaded_file['content_type']
    ifile.size = uploaded_file['body_len']
    ifile.internaltip_id = internaltip_id
    ifile.submission = uploaded_file['submission']
    ifile.file_path = uploaded_file['body_filepath']

    store.add(ifile)

    log.debug("InternalFile registered on the db")

    return serialize_internalfile(ifile)


def dump_file_fs(uploaded_file):
    """
    @param uploaded_file: the uploaded_file data struct
    @return: the uploaded_file dict updated with the final path of the ifile
    """
    destination = os.path.join(GLSettings.submission_path,
                               os.path.basename(uploaded_file['body_filepath']))

    shutil.move(uploaded_file['body_filepath'], destination)

    uploaded_file['body_filepath'] = destination

    return uploaded_file


# This is different from FileInstance, just because there are a different authentication requirements
class FileAdd(BaseHandler):
    """
    WhistleBlower interface for upload a new file in an already completed submission
    """
    handler_exec_time_threshold = 3600
    filehandler = True

    @inlineCallbacks
    def handle_file_append(self, itip_id):
        uploaded_file = self.get_file_upload()
        if uploaded_file is None:
            return

        uploaded_file['body'].avoid_delete()
        uploaded_file['body'].close()

        try:
            # First: dump the file in the filesystem,
            # and exception raised here would prevent the InternalFile recordings
            uploaded_file = yield threads.deferToThread(dump_file_fs, uploaded_file)
        except Exception as excep:
            log.err("Unable to save a file in filesystem: %s" % excep)
            raise errors.InternalServerError("Unable to accept new files")

        uploaded_file['creation_date'] = datetime_now()
        uploaded_file['submission'] = False

        try:
            # Second: register the file in the database
            yield register_file_db(uploaded_file, itip_id)
        except Exception as excep:
            log.err("Unable to register (append) file in DB: %s" % excep)
            raise errors.InternalServerError("Unable to accept new files")

    @BaseHandler.transport_security_check('whistleblower')
    @BaseHandler.authenticated('whistleblower')
    @inlineCallbacks
    def post(self, *args):
        """
        Request: Unknown
        Response: Unknown
        Errors: TipIdNotFound

        This is not manage by token, is unchanged by the D8 update,
        because is an operation tip-established, and they can be
        rate-limited in a different way.
        """
        yield self.handle_file_append(self.current_user.user_id)

        self.set_status(201)  # Created


class FileInstance(BaseHandler):
    """
    WhistleBlower interface for upload a new file in a not yet completed submission
    """
    handler_exec_time_threshold = 3600
    filehandler = True

    @inlineCallbacks
    def handle_file_upload(self, token_id):
        token = TokenList.get(token_id)

        log.debug("file upload with token associated: %s" % token)

        uploaded_file = self.get_file_upload()
        if uploaded_file is None:
            return

        uploaded_file['body'].avoid_delete()
        uploaded_file['body'].close()

        try:
            # dump_file_fs return the new filepath inside the dictionary
            uploaded_file = yield threads.deferToThread(dump_file_fs, uploaded_file)
            uploaded_file['creation_date'] = datetime_now()
            uploaded_file['submission'] = True

            token.associate_file(uploaded_file)

            serialize_memory_file(uploaded_file)
        except Exception as excep:
            log.err("Unable to save file in filesystem: %s" % excep)
            raise errors.InternalServerError("Unable to accept files")

    @BaseHandler.transport_security_check('whistleblower')
    @BaseHandler.unauthenticated
    @inlineCallbacks
    def post(self, token_id):
        """
        Parameter: internaltip_id
        Request: Unknown
        Response: Unknown
        Errors: TokenFailure
        """
        yield self.handle_file_upload(token_id)

        self.set_status(201)  # Created


@transact
def download_file(store, user_id, rtip_id, file_id):
    rtip = db_get_rtip(store, user_id, rtip_id)

    rfile = store.find(ReceiverFile,
                       And(ReceiverFile.id == file_id,
                           ReceiverFile.receivertip_id == rtip_id)).one()

    if not rfile:
        raise errors.FileIdNotFound

    log.debug("Download of file %s by receiver %s (%d)" %
<<<<<<< HEAD
              (rfile.internalfile.id, rtip.receiver.id, rfile.downloads))
=======
              (rfile.internalfile_id, rfile.receiver_id, rfile.downloads))
>>>>>>> ad29e39b

    rfile.downloads += 1

    return serialize_receiverfile(rfile)


class Download(BaseHandler):
    handler_exec_time_threshold = 3600

    @BaseHandler.transport_security_check('receiver')
    @BaseHandler.authenticated('receiver')
    @asynchronous
    @inlineCallbacks
    def get(self, rtip_id, rfile_id):
        rfile = yield download_file(self.current_user.user_id, rtip_id, rfile_id)

        filelocation = os.path.join(GLSettings.submission_path, rfile['file_path'])

        if os.path.exists(filelocation):
            self.set_header('X-Download-Options', 'noopen')
            self.set_header('Content-Type', 'application/octet-stream')
            self.set_header('Content-Length', rfile['size'])
            self.set_header('Content-Disposition', 'attachment; filename=\"%s\"' % rfile['name'])
            self.write_file(filelocation)
        else:
            self.set_status(404)<|MERGE_RESOLUTION|>--- conflicted
+++ resolved
@@ -194,11 +194,7 @@
         raise errors.FileIdNotFound
 
     log.debug("Download of file %s by receiver %s (%d)" %
-<<<<<<< HEAD
-              (rfile.internalfile.id, rtip.receiver.id, rfile.downloads))
-=======
               (rfile.internalfile_id, rfile.receiver_id, rfile.downloads))
->>>>>>> ad29e39b
 
     rfile.downloads += 1
 
