# -*- coding: UTF-8
#
#   delivery_sched
#   **************
#
# Implements the delivery operations performed when a new submission
# is created, or a new file is append to an existing Tip. delivery
# works on the file and on the fields, not in the comments.
#
# Call also the FileProcess working point, in order to verify which
# kind of file has been submitted.
import os

from twisted.internet.defer import inlineCallbacks
from twisted.python import log

from globaleaks.jobs.base import GLJob
from globaleaks.models import InternalFile, InternalTip, ReceiverTip, ReceiverFile, Receiver
from globaleaks.settings import transact
from globaleaks.utils import get_file_checksum
<<<<<<< HEAD
from globaleaks.handlers.files import SUBMISSION_DIR
=======
>>>>>>> cafe8d71

__all__ = ['APSDelivery']


def internalfile_is_correct(internalfile):
    """
    Every InternalFile need to have a ReceiverFile associated,
    and if required a dedicated treatemenet (eg, per-receiver
    encryption) need to be sets here.
    """
    pass

@transact
def file_preprocess(store):
    """
    This function roll over the InternalFile uploaded, extract a path:id
    association. pre process works in the DB only, do not perform filesystem OPs
    """
    files = store.find(InternalFile, InternalFile.mark == InternalFile._marker[0])

    filesdict = {}
    for file in files:
        filesdict.update({file.id : file.file_path})
<<<<<<< HEAD

    return filesdict

def file_process(filesdict):

    processdict = {}

    for file_id, file_path in filesdict.iteritems():

        log.msg("Approaching checksum of file %s with path %s" % (file_id, file_path))
        file_location = os.path.join(SUBMISSION_DIR, file_path)

        checksum = get_file_checksum(file_location)
        processdict.update({file_id : checksum})

    return processdict


=======

    return filesdict

def file_process(filesdict):
    processdict = {}
    print filesdict
    for file_id, file_path in filesdict.iteritems():
        log.msg("Approaching checksum of file %s with path %s" % (file_id, file_path))
        checksum = get_file_checksum(file_path)
        processdict.update({file_id : checksum})


>>>>>>> cafe8d71
@transact
def receiver_file_align(store, filesdict, processdict):
    """
    This function is called when the single InternalFile has been processed,
    they became aligned respect the Delivery specification of the node.
    """
<<<<<<< HEAD
    for internalfile_id in filesdict.iterkeys():
        ifile = store.find(InternalFile, InternalFile.id == unicode(internalfile_id)).one()
        ifile.sha2sum = processdict.get(internalfile_id)

        # for each receiver intended to access to this file:
        for receiver_id in ifile.internaltip.receivers:
            return


def create_receivertip(store, receiver_id, internaltip, tier):
    """
    Create ReceiverTip for the required tier of Receiver.
    """

    receiver = store.find(Receiver, Receiver.id == unicode(receiver_id)).one()

    log.msg('Creating ReceiverTip for: %s' % repr(receiver))

    if receiver.receiver_level != tier:
        return

    receivertip = ReceiverTip()
    receivertip.internaltip_id = internaltip.id
    receivertip.access_counter = 0
    receivertip.expressed_pertinence = 0
    receivertip.receiver_id = receiver_id
    receivertip.mark = ReceiverTip._marker[0]

    store.add(receivertip)

@transact
def tip_creation(store):
    """
    look for all the finalized InternalTip, create ReceiverTip for the
    first tier of Receiver, and shift the marker in 'first' aka di,ostron.zo
    """
    finalized = store.find(InternalTip, InternalTip.mark == InternalTip._marker[1])

    for internaltip in finalized:
        for receiver_id in internaltip.receivers:
            create_receivertip(store, receiver_id, internaltip, 1)
            # TODO interalfile_is_correct

        internaltip.mark = internaltip._marker[1]

    promoted = store.find(InternalTip,
                        ( InternalTip.mark == InternalTip._marker[2],
                          InternalTip.pertinence_counter >= InternalTip.escalation_threshold ) )

=======



def create_receivertip(store, receiver_id, internaltip, tier):
    """
    Create ReceiverTip for the required tier of Receiver.
    """

    receiver = store.find(Receiver, Receiver.id == unicode(receiver_id)).one()

    log.msg('Creating ReceiverTip for: %s' % repr(receiver))

    if receiver.receiver_level != tier:
        return

    receivertip = ReceiverTip()
    receivertip.internaltip_id = internaltip.id
    receivertip.access_counter = 0
    receivertip.expressed_pertinence = 0
    receivertip.receiver_id = receiver_id
    receivertip.mark = ReceiverTip._marker[0]

    store.add(receivertip)

@transact
def tip_creation(store):
    """
    look for all the finalized InternalTip, create ReceiverTip for the
    first tier of Receiver, and shift the marker in 'first' aka di,ostron.zo
    """
    finalized = store.find(InternalTip, InternalTip.mark == InternalTip._marker[1])

    for internaltip in finalized:
        for receiver_id in internaltip.receivers:
            create_receivertip(store, receiver_id, internaltip, 1)
            # TODO interalfile_is_correct

        internaltip.mark = internaltip._marker[1]

    promoted = store.find(InternalTip,
                        ( InternalTip.mark == InternalTip._marker[2],
                          InternalTip.pertinence_counter >= InternalTip.escalation_threshold ) )

>>>>>>> cafe8d71
    for internaltip in promoted:
        for receiver_id in internaltip.receivers:
            create_receivertip(store, receiver_id, internaltip, 2)
            # TODO interalfile_is_correct

        internaltip.mark = internaltip._marker[2]


class APSDelivery(GLJob):

    @inlineCallbacks
    def operation(self):
        """
        Goal of this function is process/validate the files, compute checksum, and
        apply the delivery method configured.

        """

        # ==> Submission && Escalation
        yield tip_creation()


        # ==> Files && Files update

        filesdict = yield file_preprocess()
        # return a dict { "file_uuid" : "file_path" }

<<<<<<< HEAD
        print filesdict
=======
>>>>>>> cafe8d71
        try:
            # perform FS base processing, outside the transactions
            processdict = file_process(filesdict)
            # return a dict { "file_uuid" : checksum }
        except OSError, e:
            # TODO fatal log here!
            log.err("Fatal OS error in processing file: %s" % e)

        # TODO, delivery not implemented ATM
        yield receiver_file_align(filesdict, processdict)

<|MERGE_RESOLUTION|>--- conflicted
+++ resolved
@@ -18,10 +18,7 @@
 from globaleaks.models import InternalFile, InternalTip, ReceiverTip, ReceiverFile, Receiver
 from globaleaks.settings import transact
 from globaleaks.utils import get_file_checksum
-<<<<<<< HEAD
 from globaleaks.handlers.files import SUBMISSION_DIR
-=======
->>>>>>> cafe8d71
 
 __all__ = ['APSDelivery']
 
@@ -45,12 +42,10 @@
     filesdict = {}
     for file in files:
         filesdict.update({file.id : file.file_path})
-<<<<<<< HEAD
 
     return filesdict
 
 def file_process(filesdict):
-
     processdict = {}
 
     for file_id, file_path in filesdict.iteritems():
@@ -64,27 +59,12 @@
     return processdict
 
 
-=======
-
-    return filesdict
-
-def file_process(filesdict):
-    processdict = {}
-    print filesdict
-    for file_id, file_path in filesdict.iteritems():
-        log.msg("Approaching checksum of file %s with path %s" % (file_id, file_path))
-        checksum = get_file_checksum(file_path)
-        processdict.update({file_id : checksum})
-
-
->>>>>>> cafe8d71
 @transact
 def receiver_file_align(store, filesdict, processdict):
     """
     This function is called when the single InternalFile has been processed,
     they became aligned respect the Delivery specification of the node.
     """
-<<<<<<< HEAD
     for internalfile_id in filesdict.iterkeys():
         ifile = store.find(InternalFile, InternalFile.id == unicode(internalfile_id)).one()
         ifile.sha2sum = processdict.get(internalfile_id)
@@ -134,51 +114,6 @@
                         ( InternalTip.mark == InternalTip._marker[2],
                           InternalTip.pertinence_counter >= InternalTip.escalation_threshold ) )
 
-=======
-
-
-
-def create_receivertip(store, receiver_id, internaltip, tier):
-    """
-    Create ReceiverTip for the required tier of Receiver.
-    """
-
-    receiver = store.find(Receiver, Receiver.id == unicode(receiver_id)).one()
-
-    log.msg('Creating ReceiverTip for: %s' % repr(receiver))
-
-    if receiver.receiver_level != tier:
-        return
-
-    receivertip = ReceiverTip()
-    receivertip.internaltip_id = internaltip.id
-    receivertip.access_counter = 0
-    receivertip.expressed_pertinence = 0
-    receivertip.receiver_id = receiver_id
-    receivertip.mark = ReceiverTip._marker[0]
-
-    store.add(receivertip)
-
-@transact
-def tip_creation(store):
-    """
-    look for all the finalized InternalTip, create ReceiverTip for the
-    first tier of Receiver, and shift the marker in 'first' aka di,ostron.zo
-    """
-    finalized = store.find(InternalTip, InternalTip.mark == InternalTip._marker[1])
-
-    for internaltip in finalized:
-        for receiver_id in internaltip.receivers:
-            create_receivertip(store, receiver_id, internaltip, 1)
-            # TODO interalfile_is_correct
-
-        internaltip.mark = internaltip._marker[1]
-
-    promoted = store.find(InternalTip,
-                        ( InternalTip.mark == InternalTip._marker[2],
-                          InternalTip.pertinence_counter >= InternalTip.escalation_threshold ) )
-
->>>>>>> cafe8d71
     for internaltip in promoted:
         for receiver_id in internaltip.receivers:
             create_receivertip(store, receiver_id, internaltip, 2)
@@ -206,10 +141,7 @@
         filesdict = yield file_preprocess()
         # return a dict { "file_uuid" : "file_path" }
 
-<<<<<<< HEAD
         print filesdict
-=======
->>>>>>> cafe8d71
         try:
             # perform FS base processing, outside the transactions
             processdict = file_process(filesdict)
