--- conflicted
+++ resolved
@@ -261,23 +261,12 @@
 
             success_check = 0
             for key, value in jmessage.iteritems():
-<<<<<<< HEAD
-
                 if key not in message_template:
                     log.debug("Received key %s, Unexpected in the template:" % key)
                     log.debug(message_template.keys())
                     # raise errors.InvalidInputFormat("Key expected not present (%s)" % key)
                     continue
 
-=======
-
-                if key not in message_template:
-                    log.debug("Received key %s, Unexpected in the template:" % key)
-                    log.debug(message_template.keys())
-                    # raise errors.InvalidInputFormat("Key expected not present (%s)" % key)
-                    continue
-
->>>>>>> caad3b52
                 if not BaseHandler.validate_type(value, message_template[key]):
                     log.err("Received key %s: type validation fail " % key)
                     raise errors.InvalidInputFormat("Expected key (%s) vail type validation" % key)
