# -*- coding: UTF-8

import os
import json
import time
import uuid

from cyclone import httpserver
from cyclone.web import Application
from cyclone.util import ObjectDict as OD

from twisted.trial import unittest
from twisted.test import proto_helpers
from twisted.internet.defer import inlineCallbacks

from storm.twisted.testing import FakeThreadPool

from globaleaks.settings import GLSetting, transact
from globaleaks.handlers.admin import create_context, create_receiver
from globaleaks.handlers.submission import create_submission, create_whistleblower_tip
from globaleaks import db, models

DEFAULT_PASSWORD = u'yustapassword'
transact.tp = FakeThreadPool()

transact.debug = True
class TestWithDB(unittest.TestCase):
    def setUp(self):
        GLSetting.set_devel_mode()
        GLSetting.scheduler_threadpool = FakeThreadPool()
        GLSetting.sessions = {}
        GLSetting.working_path = os.path.abspath(os.path.join(GLSetting.root_path, 'testing_dir'))
        GLSetting.eval_paths()
        GLSetting.remove_directories()
        GLSetting.create_directories()
        return db.create_tables(create_node=True)

class TestGL(TestWithDB):
    @inlineCallbacks
    def _setUp(self):
        yield TestWithDB.setUp(self)
        self.setUp_dummy()
        yield self.fill_data()

    def setUp(self):
        return self._setUp()

    @inlineCallbacks
    def fill_data(self):
        try:
            self.dummyReceiver = yield create_receiver(self.dummyReceiver)
        except Exception as excp:
            print "Fail fill_data/create_receiver: %s" % excp

        try:
            self.dummyContext['receivers'] = [ self.dummyReceiver['receiver_gus'] ]
            self.dummyContext = yield create_context(self.dummyContext)
        except Exception as excp:
            print "Fail fill_data/create_context: %s" % excp

        self.dummyContext['contexts'] = [ self.dummyContext['context_gus'] ]
        self.dummySubmission['context_gus'] = self.dummyContext['context_gus']
        self.dummySubmission['receivers'] = [ self.dummyReceiver['receiver_gus'] ]

        try:
            self.dummySubmission = yield create_submission(self.dummySubmission, finalize=True)
        except Exception as excp:
            print "Fail fill_data/create_submission: %s" % excp

        try:
            self.dummyWBTip = yield create_whistleblower_tip(self.dummySubmission)
        except Exception as excp:
            print "Fail fill_data/create_whistleblower: %s" % excp


    def setUp_dummy(self):
        self.dummyReceiver = {
            'receiver_gus': unicode(uuid.uuid4()),
            'gpg_key_status': models.Receiver._gpg_types[0],
            'password': DEFAULT_PASSWORD,
            'name': u'john smith',
            'description': u'the first receiver',
<<<<<<< HEAD
            'notification_fields': {'mail_address': u'maker@berlin.de'},
=======
            'notification_fields': {'mail_address': u'maker@iz.cool.yeah'},
>>>>>>> 7af54d4f
            'can_delete_submission': True,
            'receiver_level': 1,
            'contexts' : [],
            'tags': [ u'first', u'second', u'third' ],
            'tip_notification': True,
            'file_notification': True,
            'comment_notification': True,
        }
        self.dummyContext = {
            'context_gus': unicode(uuid.uuid4()),
            'name': u'created by shooter',
            'description': u'This is the update',
            'fields': [{u'hint': u'autovelox',
                        u'name': u'city and space',
                        u'presentation_order': 1,
                        u'required': True,
                        u'type': u'text',
                        u'value': u"Yadda I'm default with apostrophe"},
                       {u'hint': u'name of the sun',
                        u'name': u'ß@ł€¶ -- Spécìàlé €$£ char',
                        u'presentation_order': 2,
                        u'required': True,
                        u'type': u'checkboxes',
                        u'value': u"I'm the sun, I've not name"},
                       {u'hint': u'put the number ',
                        u'name': u'dict2 whatEver',
                        u'presentation_order': 3,
                        u'required': True,
                        u'type': u'text',
                        u'value': u'666 the default value'},
                       {u'hint': u'details:',
                        u'name': u'dict3 cdcd',
                        u'presentation_order': 4,
                        u'required': False,
                        u'type': u'text',
                        u'value': u'buh ?'}],
            'selectable_receiver': False,
            'tip_max_access': 10,
            # _timetolive are expressed in seconds!
            'tip_timetolive': 200,
            'submission_timetolive': 100,
            'file_max_download' :1,
            'escalation_threshold': 1,
            'receivers' : [],
            'tags': [],
            'receipt_regexp': u'[A-Z]{4}\+[0-9]{5}',
            'receipt_description': u'xx',
            'submission_introduction': u'yy',
            'submission_disclaimer': u'kk',
            'file_required': False,
        }
        self.dummySubmission = {
            'context_gus': '',
            'wb_fields': self.fill_random_fields(self.dummyContext),
            'finalize': False,
            'receivers': [],
        }
        self.dummyNode = {
             'name':  u"Please, set me: name/title",
             'description':  u"Please, set me: description",
             'hidden_service':  u"Please, set me: hidden service",
             'public_site':  u"Please, set me: public site",
             'email':  u"email@dumnmy.net",
             'stats_update_time':  2, # hours,
             'languages':  [{ "code" : "it" , "name": "Italiano"},
                            { "code" : "en" , "name" : "English" }],
             'password' : '',
             'old_password' : '',
             'salt': 'xxxxxhefdiufiwnfewifweibeifwiebfibweiufwixx',
             'salt_receipt': 'mfeiwofmeiwofmnoiwefniowefowiemfoiwefow',
             'maximum_descsize' : GLSetting.defaults.maximum_descsize,
             'maximum_filesize' : GLSetting.defaults.maximum_filesize,
             'maximum_namesize' : GLSetting.defaults.maximum_namesize,
             'maximum_textsize' : GLSetting.defaults.maximum_textsize,
             'tor2web_admin' : GLSetting.defaults.tor2web_admin,
             'tor2web_submission' : GLSetting.defaults.tor2web_submission,
             'tor2web_tip' : GLSetting.defaults.tor2web_tip,
             'tor2web_receiver' : GLSetting.defaults.tor2web_receiver,
             'tor2web_unauth' : GLSetting.defaults.tor2web_unauth,
             'exception_email' : GLSetting.defaults.exception_email,
        }
        self.dummyNotification = {
            'server': u'mail.foobar.xxx',
            'port': 12345,
            'username': u'staceppa',
            'password': u'antani',
            'security': u'SSL',
            'tip_template': u'tip message: %sNodeName%',
<<<<<<< HEAD
            'comment_template': u'comment message: %NodeName%',
            'file_template': u'file message: %NodeName%',
            'activation_template': u'activation message: %NodeName%',
=======
            'comment_template': u'comment message: %sNodeName%',
            'file_template': u'file message: %sNodeName%',
            'activation_template': u'activation message: %sNodeName%',
            'tip_mail_title': u'xxx',
            'comment_mail_title': u'yyy',
            'file_mail_title': u'kkk',
            'activation_mail_title': u'uuu',
>>>>>>> 7af54d4f
        }

    def fill_random_fields(self, context_dict):
        """
        The type is not jet checked/enforced/validated
        """
        assert len(context_dict['fields']) > 1

        ret_dict = {}
        for sf in context_dict['fields']:

            assert sf.has_key(u'name')
            ret_dict.update({ sf[u'name'] : ''.join(unichr(x) for x in range(0x400, 0x4FF))})

        return ret_dict


class TestHandler(TestGL):
    """
    :attr _handler: handler class to be tested
    """
    _handler = None

    @inlineCallbacks
    def setUp(self):
        """
        override default handlers' get_store with a mock store used for testing/
        """
        yield TestGL.setUp(self)
        self.responses = []

        @classmethod
        def mock_write(cls, response=None):
            # !!!
            # Here we are making the assumption that every time write() get's
            # called it contains *all* of the response message.
            if response:
                self.responses.append(response)

        self._handler.write = mock_write
        # we make the assumption that we will always use call finish on write.
        self._handler.finish = mock_write

        # we need to reset settings.session to keep each test independent
        GLSetting.sessions = dict()


    def request(self, jbody=None, role=None, user_id=None, headers=None, body='',
            remote_ip='0.0.0.0', method='MOCK'):

        """
        Function userful for performing mock requests.

        Args:

            jbody:
                The body of the request as a dict (it will be automatically
                converted to string)

            body:
                The body of the request as a string

            role:
                If we should perform authentication role can be either "admin",
                "receiver" or "wb"

            user_id:
                If when performing authentication the session should be bound
                to a certain user_id.

            method:
                HTTP method, e.g. "GET" or "POST"

            uri:
                URL to fetch

            role:
                the role

            headers:
                (dict or :class:`cyclone.httputil.HTTPHeaders` instance) HTTP
                headers to pass on the request

            remote_ip:
                If a particular remote_ip should be set.

        """
        if jbody and not body:
            body = json.dumps(jbody)
        elif body and jbody:
            raise ValueError('jbody and body in conflict')

        application = Application([])

        tr = proto_helpers.StringTransport()
        connection = httpserver.HTTPConnection()
        connection.factory = application
        connection.makeConnection(tr)

        request = httpserver.HTTPRequest(uri='mock',
                                         method=method,
                                         headers=headers,
                                         body=body,
                                         remote_ip=remote_ip,
                                         connection=connection)

        handler = self._handler(application, request)
        if role:
            session_id = '4tehlulz'
            new_session = OD(
                   timestamp=time.time(),
                   id=session_id,
                   role=role,
                   user_id=user_id
            )
            GLSetting.sessions[session_id] = new_session
            handler.request.headers['X-Session'] = session_id
        return handler<|MERGE_RESOLUTION|>--- conflicted
+++ resolved
@@ -80,11 +80,7 @@
             'password': DEFAULT_PASSWORD,
             'name': u'john smith',
             'description': u'the first receiver',
-<<<<<<< HEAD
-            'notification_fields': {'mail_address': u'maker@berlin.de'},
-=======
             'notification_fields': {'mail_address': u'maker@iz.cool.yeah'},
->>>>>>> 7af54d4f
             'can_delete_submission': True,
             'receiver_level': 1,
             'contexts' : [],
@@ -173,11 +169,6 @@
             'password': u'antani',
             'security': u'SSL',
             'tip_template': u'tip message: %sNodeName%',
-<<<<<<< HEAD
-            'comment_template': u'comment message: %NodeName%',
-            'file_template': u'file message: %NodeName%',
-            'activation_template': u'activation message: %NodeName%',
-=======
             'comment_template': u'comment message: %sNodeName%',
             'file_template': u'file message: %sNodeName%',
             'activation_template': u'activation message: %sNodeName%',
@@ -185,7 +176,6 @@
             'comment_mail_title': u'yyy',
             'file_mail_title': u'kkk',
             'activation_mail_title': u'uuu',
->>>>>>> 7af54d4f
         }
 
     def fill_random_fields(self, context_dict):
