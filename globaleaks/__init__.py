--- conflicted
+++ resolved
@@ -5,13 +5,8 @@
 
 import operator
 
-<<<<<<< HEAD
 __version__ = '2.30.1'
-DATABASE_VERSION = 7
-=======
-__version__ = '2.29.7'
 DATABASE_VERSION = 8
->>>>>>> 27942d6a
 
 # Add here by hand the languages supported!
 # copy paste format from 'grunt makeTranslations'
