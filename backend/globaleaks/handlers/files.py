--- conflicted
+++ resolved
@@ -21,11 +21,7 @@
 from globaleaks.utils.utility import log, datetime_to_ISO8601, datetime_now
 from globaleaks.rest import errors
 from globaleaks.models import ReceiverFile, InternalTip, InternalFile, WhistleblowerTip
-<<<<<<< HEAD
 from globaleaks.security import access_tip, directory_traversal_check
-=======
-from globaleaks.security import access_tip
->>>>>>> ec807ee2
 from globaleaks.utils.token import TokenList
 
 def serialize_file(internalfile):
@@ -164,7 +160,6 @@
     @inlineCallbacks
     def handle_file_append(self, itip_id):
         result_list = []
-        # TODO remind self: why is a list with just one element, and not a dict ?
 
         start_time = time.time()
 
@@ -256,11 +251,7 @@
         Parameter: internaltip_id
         Request: Unknown
         Response: Unknown
-<<<<<<< HEAD
         Errors: TokenFailure, TokenFailure
-=======
-        Errors: SubmissionIdNotFound, SubmissionConcluded
->>>>>>> ec807ee2
 
         XXX:
         The idea is to implement a GET on the file upload, in order
