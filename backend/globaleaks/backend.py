--- conflicted
+++ resolved
@@ -12,15 +12,9 @@
 from twisted.web.http import _escape
 from twisted.web.server import Site
 
-<<<<<<< HEAD
 from globaleaks.db import init_db, update_db, \
-    sync_clean_untracked_files, sync_refresh_memory_variables
-from globaleaks.rest import api
-=======
-from globaleaks.db import init_db, sync_clean_untracked_files, \
-    sync_refresh_memory_variables
+    sync_refresh_memory_variables, sync_clean_untracked_files
 from globaleaks.rest.api import APIResourceWrapper
->>>>>>> 469d3da3
 from globaleaks.settings import GLSettings
 from globaleaks.utils.utility import log, GLLogObserver
 from globaleaks.utils.sock import listen_tcp_on_sock, reserve_port_for_ip
@@ -66,15 +60,6 @@
     GLSettings.drop_privileges()
     GLSettings.check_directories()
 
-<<<<<<< HEAD
-=======
-    if GLSettings.initialize_db:
-        init_db()
-
-    sync_clean_untracked_files()
-    sync_refresh_memory_variables()
-
-
 def timedLogFormatter(timestamp, request):
     duration = round((datetime.now() - request.start_time).microseconds / 1000, 4)
 
@@ -89,7 +74,6 @@
     return line
 
 
->>>>>>> 469d3da3
 class GLService(service.Service):
     def startService(self):
         reactor.callLater(0, self.deferred_start)
