# -*- coding: UTF-8
#   submission
#   **********
#
#   Implements a GlobaLeaks submission, then the operations performed
#   by an HTTP client in /submission URI

from twisted.internet.defer import inlineCallbacks
from cyclone.web import asynchronous
from globaleaks.settings import transact
from globaleaks.models import WhistleblowerTip, Receiver, Context, InternalTip, InternalFile
from globaleaks.handlers.base import BaseHandler
from globaleaks.rest import requests
<<<<<<< HEAD
from globaleaks import utils
=======
from globaleaks.utils import gltime, random
>>>>>>> cdb5cce3
from globaleaks.rest.errors import InvalidInputFormat, SubmissionGusNotFound,\
    ContextGusNotFound, SubmissionFailFields, SubmissionConcluded, ReceiverGusNotFound, FileGusNotFound


def wb_serialize_internaltip(internaltip):
    response = {
        'id' : unicode(internaltip.id),
        'context_gus': unicode(internaltip.context_id),
        #'creation_date' : unicode(utils.prettyDateTime(internaltip.creation_date)),
        #'expiration_date' : unicode(utils.prettyDateTime(internaltip.creation_date)),
        'fields' : dict(internaltip.fields or {}),
        'download_limit' : int(internaltip.download_limit),
        'access_limit' : int(internaltip.access_limit),
        'mark' : unicode(internaltip.mark),
        'pertinence' : unicode(internaltip.pertinence_counter),
        'escalation_threshold' : unicode(internaltip.escalation_threshold),
        'files' : dict(internaltip.files) if internaltip.files else {},
        'receivers' : list(internaltip.receivers) if internaltip.receivers else [],
    }
    return response

@transact
def create_whistleblower_tip(store, submission):
    wbtip = WhistleblowerTip(submission)
<<<<<<< HEAD
    wbtip.receipt = utils.utils_string(10, unicode)
=======
    wbtip.receipt = unicode(random.random_string(10, '0-9'))
>>>>>>> cdb5cce3
    store.add(wbtip)
    return wbtip.receipt


def import_receivers(store, submission, receivers, context):
    # As first we check if Context has some policies
    if not context.selectable_receiver:
        for receiver in context.receivers:
            # XXX convert to reference set
            #submission.receivers.add(receiver)
            submission.receivers.append(receiver.id)
        return

    # If not, import WB requests
    for receiver_id in receivers:
        receiver = store.find(Receiver, Receiver.id == unicode(receiver_id)).one()
        # XXX convert to reference set
        #submission.receivers.add(receiver)
        if not receiver:
            raise ReceiverGusNotFound
        submission.receivers.append(receiver.id)

def import_files(store, submission, files):

    for file_id in files:
        file = store.find(InternalFile, InternalFile,id == unicode(file_id)).one()
        if not file:
            raise FileGusNotFound

        submission.files.add(file)

def import_fields(store, submission, fields, expected_fields):
    """
    @param submission: the Storm object
    @param fields: the received fields
    @param expected_fields: the Context defined fields
    @return: update the object of raise an Exception if a required field
        is missing, or if received field do not match the expected shape
    """

    for entry in expected_fields:
        if entry['required']:
            if not fields.has_key(entry['name']):
                raise SubmissionFailFields("Missing field '%s': Required" % entry['name'])

    submission.fields = {}
    for key, value in fields.iteritems():
        key_exists = False

        for entry in expected_fields:
            if key == entry['name']:
                key_exists = True
                break

        if not key_exists:
            raise SubmissionFailFields("Submitted field '%s' not expected in context" % k)

        submission.fields.update({key: value})


@transact
def create_submission(store, request):
    context = store.find(Context, Context.id == unicode(request['context_gus'])).one()

    if not context:
        raise ContextGusNotFound

    # These are set from the internal tip
    request['escalation_threshold'] = context.escalation_threshold
    request['access_limit'] = context.tip_max_access
    request['download_limit'] = context.file_max_download
    request['expiration_date'] = utils.utcFutureDate(hours=(context.tip_timetolive * 24))
    request['pertinence_counter'] = 0
    request['mark'] = InternalTip._marker[0]
    request['context_id'] = context.id

    submission = InternalTip(request)

    receivers = request.get('receivers')
    del request['receivers']
    import_receivers(store, submission, receivers, context)

    files = request.get('files')
    del request['files']
    import_files(store, submission, files)

    fields = request.get('wb_fields')
    del request['wb_fields']
    import_fields(store, submission, fields, context.fields)

    store.add(submission)
    submission_dict = wb_serialize_internaltip(submission)
    submission_dict['submission_gus'] = unicode(submission.id)
    return submission_dict

@transact
def update_submission(store, id, request):
    submission = store.find(InternalTip, InternalTip.id == unicode(id)).one()

    if not submission:
        raise SubmissionGusNotFound

    if submission.mark != InternalTip._marker[0]:
        raise SubmissionConcluded

    context = store.find(Context, Context.id == unicode(request['context_gus'])).one()

    if not context:
        raise ContextGusNotFound()

    # Can't be changed context in the middle of a Submission
    if submission.context_id != context.id:
        raise ContextGusNotFound()

    receivers = request.get('receivers')
    del request['receivers']
    import_receivers(store, submission, receivers, context)

    files = request.get('files')
    del request['files']
    import_files(store, submission, files)

    fields = request.get('wb_fields')
    del request['wb_fields']
    import_fields(store, submission, fields, context.fields)

    # TODO update_model
    return wb_serialize_internaltip(submission)

@transact
def get_submission(store, id):

    submission = store.find(InternalTip, InternalTip.id == unicode(id)).one()
    if not submission:
        raise SubmissionGusNotFound

    return wb_serialize_internaltip(submission)

@transact
def delete_submission(store, id):

    submission = store.find(InternalTip, InternalTip.id == unicode(id)).one()

    if not submission:
        raise SubmissionGusNotFound

    if submission.mark != submission._marked[0]:
        raise SubmissionConcluded

    store.delete(submission)

@transact
def finalize_submission(store, id):
    """
    Shift marker status since 0 (submission) to 1 (finalized)
    """
    submission = store.find(InternalTip, InternalTip.id == unicode(id)).one()
    submission.mark = InternalTip._marker[1]

class SubmissionCreate(BaseHandler):
    """
    U2
    This class create the submission, receiving a partial wbSubmissionDesc, and
    returning a submission_gus, usable in update operation.
    """

    @inlineCallbacks
    def post(self, *uriargs):
        """
        Request: wbSubmissionDesc
        Response: wbSubmissionDesc
        Errors: ContextGusNotFound, InvalidInputFormat, SubmissionFailFields

        This creates an empty submission for the requested context,
        and returns submissionStatus with empty fields and a Submission Unique String,
        This is the unique token used during the submission procedure.
        sessionGUS is used as authentication secret for the next interaction.
        expire after the time set by Admin (Context dependent setting)
        """

        request = self.validate_message(self.request.body, requests.wbSubmissionDesc)

        status = yield create_submission(request)

        if request['finalize']:
            receipt = yield create_whistleblower_tip(status)
            status.update({'receipt': receipt})
            yield finalize_submission(status['id'])
        else:
            status.update({'receipt' : ''})

        self.set_status(201) # Created
        self.finish(status)


class SubmissionInstance(BaseHandler):
    """
    U3
    This is the interface for create, populate and complete a submission.
    Relay in the client-server update and exchange of the submissionStatus message.
    """

    @asynchronous
    @inlineCallbacks
    def get(self, submission_gus, *uriargs):
        """
        Parameters: submission_gus
        Response: wbSubmissionDesc
        Errors: SubmissionGusNotFound, InvalidInputFormat

        Get the status of the current submission.
        """
        submission = yield get_submission(submission_gus)

        self.set_status(200)
        self.finish(submission)

    @asynchronous
    @inlineCallbacks
    def put(self, submission_gus, *uriargs):
        """
        Parameter: submission_gus
        Request: wbSubmissionDesc
        Response: wbSubmissionDesc
        Errors: ContextGusNotFound, InvalidInputFormat, SubmissionFailFields, SubmissionGusNotFound, SubmissionConcluded

        PUT update the submission and finalize if requested.
        """

        request = self.validate_message(self.request.body, requests.wbSubmissionDesc)

        status = yield update_submission(submission_gus, request)

        if request['finalize']:
            receipt = yield create_whistleblower_tip(status)
            status.update({'receipt': receipt})
            yield finalize_submission(status['id'])
        else:
            status.update({'receipt' : ''})

        self.set_status(202) # Updated
        self.finish(status)


    @asynchronous
    @inlineCallbacks
    def delete(self, submission_gus, *uriargs):
        """
        Parameter: submission_gus
        Request:
        Response: None
        Errors: SubmissionGusNotFound, SubmissionConcluded

        A whistleblower is deleting a Submission because has understand that won't really be an hero. :P
        """

        yield delete_submission(submission_gus)

        self.set_status(200) # Accepted
        self.finish()

<|MERGE_RESOLUTION|>--- conflicted
+++ resolved
@@ -11,11 +11,7 @@
 from globaleaks.models import WhistleblowerTip, Receiver, Context, InternalTip, InternalFile
 from globaleaks.handlers.base import BaseHandler
 from globaleaks.rest import requests
-<<<<<<< HEAD
 from globaleaks import utils
-=======
-from globaleaks.utils import gltime, random
->>>>>>> cdb5cce3
 from globaleaks.rest.errors import InvalidInputFormat, SubmissionGusNotFound,\
     ContextGusNotFound, SubmissionFailFields, SubmissionConcluded, ReceiverGusNotFound, FileGusNotFound
 
@@ -40,11 +36,7 @@
 @transact
 def create_whistleblower_tip(store, submission):
     wbtip = WhistleblowerTip(submission)
-<<<<<<< HEAD
     wbtip.receipt = utils.utils_string(10, unicode)
-=======
-    wbtip.receipt = unicode(random.random_string(10, '0-9'))
->>>>>>> cdb5cce3
     store.add(wbtip)
     return wbtip.receipt
 
@@ -247,7 +239,6 @@
     Relay in the client-server update and exchange of the submissionStatus message.
     """
 
-    @asynchronous
     @inlineCallbacks
     def get(self, submission_gus, *uriargs):
         """
@@ -262,7 +253,6 @@
         self.set_status(200)
         self.finish(submission)
 
-    @asynchronous
     @inlineCallbacks
     def put(self, submission_gus, *uriargs):
         """
@@ -289,7 +279,6 @@
         self.finish(status)
 
 
-    @asynchronous
     @inlineCallbacks
     def delete(self, submission_gus, *uriargs):
         """
