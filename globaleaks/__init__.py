--- conflicted
+++ resolved
@@ -5,11 +5,7 @@
 
 import operator
 
-<<<<<<< HEAD
-__version__ = '2.52.2'
-=======
 __version__ = '2.52.3'
->>>>>>> 7d160524
 DATABASE_VERSION = 9
 
 # Add here by hand the languages supported!
