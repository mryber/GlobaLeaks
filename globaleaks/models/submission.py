--- conflicted
+++ resolved
@@ -186,16 +186,8 @@
 
     @transact
     def create_tips(self, submission_id, receipt):
-<<<<<<< HEAD
-=======
-        """
-        ANSWERED how is possibile that is not created/used idops.generate_random_tip() ?
-        idops is used inside of models.tips.ReceiverTip.new().
-            - Art.
-        """
         log.debug("Creating tips for %s" % submission_id)
 
->>>>>>> 2dc95fa0
         store = self.getStore()
         try:
             submission = store.find(Submission,
@@ -283,12 +275,7 @@
             log.debug("Creating tip for %s" % receiver.receiver_id)
             receiver_tip = ReceiverTip()
             receiver_tip.internaltip = internal_tip
-<<<<<<< HEAD
-            receiver_tip.address = idops.random_tip_id()
-            receiver_tip.new()
-=======
             receiver_tip.new(receiver.receiver_id)
->>>>>>> 2dc95fa0
             store.add(receiver_tip)
             log.debug("Tip created")
 
