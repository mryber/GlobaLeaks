--- conflicted
+++ resolved
@@ -30,35 +30,19 @@
     remove_key = request.get('exception_email_pgp_key_remove', False)
 
     if remove_key:
-        # In all the cases below, the key is marked disabled as request
-<<<<<<< HEAD
         c_notif.set_val('exception_email_pgp_key_public ', None)
         c_notif.set_val('exception_email_pgp_key_fingerprint ', None)
         c_notif.set_val('exception_email_pgp_key_expiration ', None)
     elif new_pgp_key != u'':
-=======
-        notification.exception_email_pgp_key_public = None
-        notification.exception_email_pgp_key_fingerprint = None
-        notification.exception_email_pgp_key_expiration = None
-
-    elif new_pgp_key:
->>>>>>> 60f50cc9
         gnob = GLBPGP()
 
         try:
             result = gnob.load_key(new_pgp_key)
 
             log.debug("PGP Key imported: %s" % result['fingerprint'])
-
-<<<<<<< HEAD
             c_notif.set_val('exception_email_pgp_key_public', new_pgp_key)
             c_notif.set_val('exception_email_pgp_key_fingerprint', result['info'])
             c_notif.set_val('exception_email_pgp_key_expiration', result['info'])
-=======
-            notification.exception_email_pgp_key_public = new_pgp_key
-            notification.exception_email_pgp_key_fingerprint = result['fingerprint']
-            notification.exception_email_pgp_key_expiration = result['expiration']
->>>>>>> 60f50cc9
 
         except Exception as e:
             raise e
@@ -74,18 +58,7 @@
 
     cmd_flags = {
         'reset_templates': False,
-<<<<<<< HEAD
         'exception_email_pgp_key_remove': False,
-=======
-        'tip_expiration_threshold': notif.tip_expiration_threshold,
-        'notification_threshold_per_hour': notif.notification_threshold_per_hour,
-        'notification_suspension_time': notif.notification_suspension_time,
-        'exception_email_address': notif.exception_email_address,
-        'exception_email_pgp_key_fingerprint': notif.exception_email_pgp_key_fingerprint,
-        'exception_email_pgp_key_public': notif.exception_email_pgp_key_public,
-        'exception_email_pgp_key_expiration': datetime_to_ISO8601(notif.exception_email_pgp_key_expiration),
-        'exception_email_pgp_key_remove': False
->>>>>>> 60f50cc9
     }
 
     conf_l10n_dict = Notification_L10N(store).build_localized_dict(language)
