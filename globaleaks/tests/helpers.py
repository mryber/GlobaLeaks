--- conflicted
+++ resolved
@@ -199,12 +199,8 @@
 
         self.dummyReceiver = {
             'receiver_gus': unicode(uuid.uuid4()),
-<<<<<<< HEAD
-            'password': DEFAULT_PASSWORD,
+            'password': VALID_PASSWORD1,
             'old_password': None,
-=======
-            'password': VALID_PASSWORD1,
->>>>>>> d5c5bc8b
             'name': u'Ned Stark',
             'description': { "en" : u'King MockDummy Receiver' },
             'notification_fields': {'mail_address': u'maker@iz.cool.yeah'},
