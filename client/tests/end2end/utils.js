--- conflicted
+++ resolved
@@ -61,16 +61,10 @@
 };
 
 exports.emulateUserRefresh = function () {
-<<<<<<< HEAD
-  browser.actions().sendKeys(protractor.Key.CONTROL, 'r', protractor.Key.NULL).perform();
-  browser.waitForAngular();
-};
-=======
   return browser.getCurrentUrl().then(function(current_url) {
     current_url = current_url.split('#')[1];
     return browser.setLocation('').then(function() {
       return browser.setLocation(current_url);
     });
   });
-}
->>>>>>> 20069341
+};