--- conflicted
+++ resolved
@@ -8,21 +8,11 @@
 import os
 from cyclone import httpserver
 from cyclone.web import Application
-<<<<<<< HEAD
-from cyclone.util import ObjectDict as OD
-from twisted.internet import threads
-from twisted.internet import defer
-from twisted.internet.defer import inlineCallbacks
-from twisted.trial import unittest
-from twisted.test import proto_helpers
-from storm.twisted.testing import FakeThreadPool
-=======
 from storm.twisted.testing import FakeThreadPool
 from twisted.internet import threads, defer, task
 from twisted.internet.defer import inlineCallbacks
 from twisted.trial import unittest
 from twisted.test import proto_helpers
->>>>>>> 38938b54
 
 from globaleaks import db, models, security
 from globaleaks.db.datainit import opportunistic_appdata_init
@@ -39,12 +29,9 @@
 from globaleaks.third_party import rstr
 from globaleaks.security import GLSecureTemporaryFile
 
-<<<<<<< HEAD
 from . import TEST_DIR
 
 ## constants
-=======
->>>>>>> 38938b54
 
 VALID_PASSWORD1 = u'justapasswordwithaletterandanumberandbiggerthan8chars'
 VALID_PASSWORD2 = u'justap455w0rdwithaletterandanumberandbiggerthan8chars'
@@ -112,13 +99,8 @@
 
     encryption_scenario = 'MIXED' # receivers with pgp and receivers without pgp
 
-<<<<<<< HEAD
     @inlineCallbacks
     def setUp(self, create_node=True):
-=======
-    def setUp(self):
-
->>>>>>> 38938b54
         GLSetting.set_devel_mode()
         GLSetting.logging = None
         GLSetting.scheduler_threadpool = FakeThreadPool()
@@ -650,10 +632,7 @@
             'wizard_done': False,
             'custom_homepage': False,
             'disable_privacy_badge': False,
-<<<<<<< HEAD
-=======
             'disable_security_awareness_badge': False,
->>>>>>> 38938b54
             'disable_security_awareness_questions': False,
         }
 
