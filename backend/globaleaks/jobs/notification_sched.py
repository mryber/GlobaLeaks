--- conflicted
+++ resolved
@@ -363,36 +363,4 @@
 
         files_events = FileEventLogger()
         yield files_events.load_files()
-        yield save_event_db(files_events.events)
-
-        """
-        notifcb = NotificationMail()
-
-        # There is no more check in notification_limit now, just flush out:
-
-        try:
-<<<<<<< HEAD
-            limit_counter = 0
-            (tip_events, limit_counter) = yield self.create_tip_notification_events(limit_counter)
-            (comment_events, limit_counter) = yield self.create_comment_notification_events(limit_counter)
-            (file_events, limit_counter) = yield self.create_file_notification_events(limit_counter)
-            (message_events, limit_counter) = yield self.create_message_notification_events(limit_counter)
-=======
-
-            if len(tips_events.events.keys()):
-                notifcb.do_tip_notification(tips_events.events)
->>>>>>> 6ccbd81c
-
-            if len(comments_events.events.keys()):
-                notifcb.do_comment_notification(comments_events.events)
-
-            if len(messages_events.events.keys()):
-                notifcb.do_message_notification(messages_events.events)
-
-            if len(files_events.events.keys()):
-                notifcb.do_receiverfile_notification(files_events.events)
-
-        except Exception as excep:
-            log.err("Error in Mail Notification: %s" % excep)
-            log.debug(sys.exc_info())
-        """+        yield save_event_db(files_events.events)