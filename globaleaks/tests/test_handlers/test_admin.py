import time
import unittest
from cyclone.util import ObjectDict as OD

from twisted.internet.defer import inlineCallbacks
from globaleaks.tests import helpers
from globaleaks.rest import errors

from globaleaks import settings
from globaleaks.handlers import admin

class TestNodeInstance(helpers.TestHandler):
    _handler = admin.NodeInstance

    def test_get(self):
        handler = self.request({})
        handler.request.headers['X-Session'] = 'test_admin'
        return handler.get()

    @inlineCallbacks
    def test_put_update_node(self):
        handler = self.request(self.dummyNode, role='admin')
        yield handler.put()
        del self.dummyNode['password']
        del self.dummyNode['old_password']
        del self.responses[0]['notification_settings']
        del self.dummyNode['notification_settings']
        self.assertEqual(self.responses[0], self.dummyNode)

class TestContextsCollection(helpers.TestHandler):
    _handler = admin.ContextsCollection

    def test_get(self):
        handler = self.request(role='admin')
        handler.request.headers['X-Session'] = 'test_admin'
        return handler.get()

    @inlineCallbacks
    def test_post(self):
        request_context = self.dummyContext
        del request_context['contexts'] # why is here !?
        handler = self.request(request_context, role='admin')
        yield handler.post()

        request_context['context_gus'] =  self.responses[0]['context_gus']
        self.assertEqual(self.responses[0], request_context)

class TestContextInstance(helpers.TestHandler):
    _handler = admin.ContextInstance

    @inlineCallbacks
    def test_get(self):
        handler = self.request(role='admin')
        yield handler.get(self.dummyContext['context_gus'])
        del self.dummyContext['contexts']
        self.assertEqual(self.responses[0], self.dummyContext)

    @inlineCallbacks
    def test_put(self):
        request_context = self.dummyContext
        request_context['name'] = u'spam'
        del request_context['contexts'] # I don't know what's doing here!!?
        handler = self.request(request_context, role='admin')
        yield handler.put(request_context['context_gus'])
        self.assertEqual(self.responses[0], self.dummyContext)

class TestReceiversCollection(helpers.TestHandler):
    _handler = admin.ReceiversCollection

    @inlineCallbacks
    def test_get(self):
        handler = self.request(role='admin')
        yield handler.get()

        # XXX helpers.py.. Why self.responses is became a double array ?
        del self.dummyReceiver['contexts']
        del self.responses[0][0]['contexts']
        self.assertEqual(self.responses[0][0], self.dummyReceiver)

    @inlineCallbacks
    def test_post(self):
        self.dummyReceiver['name'] = 'beppe'
<<<<<<< HEAD

        # this is required because helpers is creating a new receiver
        new_email = "guy@globaleaks.xxx"
        self.dummyReceiver['notification_fields']['mail_address'] = new_email

        handler = self.request(self.dummyReceiver)
        handler.request.headers['X-Session'] = 'test_admin'
=======
        handler = self.request(self.dummyReceiver, role='admin')
>>>>>>> d2c4f45f
        yield handler.post()

        # We delete this because it's randomly generated
        del self.responses[0]['receiver_gus']
        del self.dummyReceiver['receiver_gus']

        self.assertEqual(self.responses[0]['name'], self.dummyReceiver['name'])

    @inlineCallbacks
    def test_post_invalid_mail_addr(self):
        self.dummyReceiver['name'] = 'beppe'
        self.dummyReceiver['notification_fields']['mail_address'] = "[antani@xx.it"
        handler = self.request(self.dummyReceiver)
        handler.request.headers['X-Session'] = 'test_admin'

        try:
            yield handler.post()
            self.assertTrue(False)
        except errors.NoEmailSpecified:
            self.assertTrue(True)
        except Exception, e:
            self.assertTrue(False)
            raise e

    @inlineCallbacks
    def test_post_duplicated_username(self):
        self.dummyReceiver['name'] = 'beppe'
        self.dummyReceiver['notification_fields']['mail_address'] = "vecna@hellais.naif"
        handler = self.request(self.dummyReceiver)
        handler.request.headers['X-Session'] = 'test_admin'

        try:
            yield handler.post()
            yield handler.post() # duplication here!
            self.assertTrue(False)
        except errors.InvalidInputFormat:
            self.assertTrue(True)
        except Exception, e:
            self.assertTrue(False)


class TestReceiverInstance(helpers.TestHandler):
    _handler = admin.ReceiverInstance

    @inlineCallbacks
    def test_get(self):
        handler = self.request(role='admin')
        yield handler.get(self.dummyReceiver['receiver_gus'])
        del self.dummyReceiver['contexts']
        del self.responses[0]['contexts']
        self.assertEqual(self.responses[0], self.dummyReceiver)

    @inlineCallbacks
    def test_put(self):
        self.dummyReceiver['context_gus'] = ''
        del self.dummyReceiver['username']
        self.dummyReceiver['name'] = u'new name'
        handler = self.request(self.dummyReceiver, role='admin')
        yield handler.put(self.dummyReceiver['receiver_gus'])
        self.assertEqual(self.responses[0]['name'], self.dummyReceiver['name'])

    @inlineCallbacks
    def test_put_invalid_context_gus(self):
        self.dummyReceiver['name'] = u'justalazyupdate'
        # keep the context_gus wrong but matching eventually regexp
        import uuid
        self.dummyReceiver['contexts'] = [ unicode(uuid.uuid4()) ]
        handler = self.request(self.dummyReceiver, role='admin')
        # I've some issue in use assertRaises with 'yield', then:
        try:
            yield handler.put(self.dummyReceiver['receiver_gus'])
            self.assertTrue(False)
        except errors.ContextGusNotFound:
            self.assertTrue(True)

    @inlineCallbacks
    def test_delete(self):
        handler = self.request(self.dummyReceiver, role='admin')
        try:
            yield handler.delete(self.dummyReceiver['receiver_gus'])
            self.assertTrue(True)
        except Exception, e:
            self.assertTrue(False)
        try:
            yield handler.get(self.dummyReceiver['receiver_gus'])
            self.assertTrue(False)
        except errors.ReceiverGusNotFound:
            self.assertTrue(True)
<|MERGE_RESOLUTION|>--- conflicted
+++ resolved
@@ -13,8 +13,7 @@
     _handler = admin.NodeInstance
 
     def test_get(self):
-        handler = self.request({})
-        handler.request.headers['X-Session'] = 'test_admin'
+        handler = self.request(role='admin')
         return handler.get()
 
     @inlineCallbacks
@@ -32,7 +31,6 @@
 
     def test_get(self):
         handler = self.request(role='admin')
-        handler.request.headers['X-Session'] = 'test_admin'
         return handler.get()
 
     @inlineCallbacks
@@ -80,17 +78,12 @@
     @inlineCallbacks
     def test_post(self):
         self.dummyReceiver['name'] = 'beppe'
-<<<<<<< HEAD
 
         # this is required because helpers is creating a new receiver
         new_email = "guy@globaleaks.xxx"
         self.dummyReceiver['notification_fields']['mail_address'] = new_email
 
-        handler = self.request(self.dummyReceiver)
-        handler.request.headers['X-Session'] = 'test_admin'
-=======
         handler = self.request(self.dummyReceiver, role='admin')
->>>>>>> d2c4f45f
         yield handler.post()
 
         # We delete this because it's randomly generated
@@ -103,8 +96,7 @@
     def test_post_invalid_mail_addr(self):
         self.dummyReceiver['name'] = 'beppe'
         self.dummyReceiver['notification_fields']['mail_address'] = "[antani@xx.it"
-        handler = self.request(self.dummyReceiver)
-        handler.request.headers['X-Session'] = 'test_admin'
+        handler = self.request(self.dummyReceiver, role='admin')
 
         try:
             yield handler.post()
@@ -119,8 +111,7 @@
     def test_post_duplicated_username(self):
         self.dummyReceiver['name'] = 'beppe'
         self.dummyReceiver['notification_fields']['mail_address'] = "vecna@hellais.naif"
-        handler = self.request(self.dummyReceiver)
-        handler.request.headers['X-Session'] = 'test_admin'
+        handler = self.request(self.dummyReceiver, role='admin')
 
         try:
             yield handler.post()
