--- conflicted
+++ resolved
@@ -72,13 +72,7 @@
 
                       </div>
                     </div>
-<<<<<<< HEAD
-                    <img src="/static/{{receiver.receiver_gus}}_120.png">
-=======
-
                     <img src="/static/{{receiver.receiver_gus}}_120.png" class="img-polaroid baseimage">
-
->>>>>>> 4d73dc6a
                   </div>
 
                   <label>Name</label>
