<<<<<<< HEAD
GLClient.controller('OverviewCtrl', ['$scope', 'ReceiverOverview', 'TipOverview', 'FileOverview',
  function($scope, ReceiverOverview, TipOverview, FileOverview, AdminStats) {
=======
GLClient.controller('OverviewCtrl', ['$scope', 'ReceiverOverview', 'TipOverview', 'FileOverview', '$location',
  function($scope, ReceiverOverview, TipOverview, FileOverview, $location) {
>>>>>>> cc4667e8

      $scope.users = ReceiverOverview.query();
      $scope.tips = TipOverview.query();
      $scope.files = FileOverview.query();
<<<<<<< HEAD
=======

      var current_menu = $location.path().split('/').slice(-1);
      current_menu += "_overview";
      $scope.active = {};
      $scope.active[current_menu] = "active";
}]);

GLClient.controller('StatisticsCtrl', ['$scope', 'Node', 'StatsCollection', 'AnomaliesCollection',
    function($scope, Node, StatsCollection, AnomaliesCollection) {

        Node.get(function(node) {

          $scope.anomaly_checks = node.anomaly_checks;

        });

        $scope.anomalies = AnomaliesCollection.query();

        $scope.stats = StatsCollection.query();
        $scope.active = {
          stats_overview: "active"
        };
>>>>>>> cc4667e8
}]);<|MERGE_RESOLUTION|>--- conflicted
+++ resolved
@@ -1,16 +1,9 @@
-<<<<<<< HEAD
-GLClient.controller('OverviewCtrl', ['$scope', 'ReceiverOverview', 'TipOverview', 'FileOverview',
-  function($scope, ReceiverOverview, TipOverview, FileOverview, AdminStats) {
-=======
-GLClient.controller('OverviewCtrl', ['$scope', 'ReceiverOverview', 'TipOverview', 'FileOverview', '$location',
-  function($scope, ReceiverOverview, TipOverview, FileOverview, $location) {
->>>>>>> cc4667e8
+GLClient.controller('OverviewCtrl', ['$scope', '$location', 'ReceiverOverview', 'TipOverview', 'FileOverview',
+  function($scope, $location, ReceiverOverview, TipOverview, FileOverview, AdminStats) {
 
       $scope.users = ReceiverOverview.query();
       $scope.tips = TipOverview.query();
       $scope.files = FileOverview.query();
-<<<<<<< HEAD
-=======
 
       var current_menu = $location.path().split('/').slice(-1);
       current_menu += "_overview";
@@ -33,5 +26,4 @@
         $scope.active = {
           stats_overview: "active"
         };
->>>>>>> cc4667e8
 }]);