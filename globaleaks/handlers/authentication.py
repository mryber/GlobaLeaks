# -*- coding: UTF-8
#
#   authentication
#   **************
#
# Files collection handlers and utils

from twisted.internet.defer import inlineCallbacks
from storm.exceptions import NotOneError

from globaleaks import security
from globaleaks.models import Node, User
from globaleaks.settings import transact_ro, GLSetting
from globaleaks.models import Receiver, WhistleblowerTip
from globaleaks.handlers.base import BaseHandler
from globaleaks.rest import errors, requests
from globaleaks.utils import utility, tempobj
from globaleaks.utils.utility import log
from globaleaks.third_party import rstr

# needed in order to allow UT override
reactor = None

class GLSession(tempobj.TempObj):
<<<<<<< HEAD

=======
>>>>>>> dbe2e4ef
    def __init__(self, user_id, user_role):
        self.user_role = user_role
        self.user_id = user_id
        tempobj.TempObj.__init__(self,
                                 GLSetting.sessions,
                                 rstr.xeger(r'[A-Za-z0-9]{42}'),
                                 GLSetting.defaults.lifetimes[user_role],
                                 reactor)
<<<<<<< HEAD

    def __repr__(self):
        session_string = "%s %s expire in %s" % \
                         (self.user_role, self.user_id, self._expireCall)
        return session_string
=======
>>>>>>> dbe2e4ef

def random_login_delay():
    """
    in case of failed_login_attempts introduces
    an exponential increasing delay between 0 and 42 seconds

        the function implements the following table:
            ----------------------------------
           | failed_attempts |      delay     |
           | x < 5           | 0              |
           | 5               | random(5, 25)  |
           | 6               | random(6, 36)  |
           | 7               | random(7, 42)  |
           | 8 <= x <= 42    | random(x, 42)  |
           | x > 42          | 42             |
            ----------------------------------
        """
    failed_attempts = GLSetting.failed_login_attempts

    if failed_attempts >= 5:
        min_sleep = failed_attempts if failed_attempts < 42 else 42

        n = failed_attempts * failed_attempts
        if n < 42:
            max_sleep = n
        else:
            max_sleep = 42

        return utility.randint(min_sleep, max_sleep)

    return 0

def update_session(user):
    """
    Returns
            False if no session is found
            True if the session is active and update the session
                via utils/tempobj.TempObj.touch()
    """

<<<<<<< HEAD
    session_obj = GLSetting.sessions.get(user.id, None)

    if not session_obj:
        return False

    session_obj.touch()
    return True
=======
    # a get in a temporary object automagically perform the update
    session_info = GLSetting.sessions.get(user.id, None)

    if session_info:
        session_info.touch()
        return True
    else:
        return False
>>>>>>> dbe2e4ef


def authenticated(role):
    """
    Decorator for authenticated sessions.
    If the user (could be admin/receiver/wb) is not authenticated, return
    a http 412 error.
    Otherwise, update the current session and then fire :param:`method`.
    """
    def wrapper(method_handler):
        def call_handler(cls, *args, **kwargs):
            """
            If not yet auth, is redirected
            If is logged with the right account, is accepted
            If is logged with the wrong account, is rejected with a special message
            """

            if not cls.current_user:
                raise errors.NotAuthenticated

<<<<<<< HEAD
=======
            # we need to copy the role as after update_session it may no exist anymore
            copy_role = cls.current_user.user_role

            if not update_session(cls.current_user):
                if copy_role == 'admin':
                    raise errors.AdminSessionExpired()
                elif copy_role == 'wb':
                    raise errors.WBSessionExpired()
                elif copy_role == 'receiver':
                    raise errors.ReceiverSessionExpired()
                else:
                    raise AssertionError("Developer mistake: %s" % cls.current_user)

>>>>>>> dbe2e4ef
            if role == '*' or role == cls.current_user.user_role:
                log.debug("Authentication OK (%s)" % cls.current_user.user_role )
                return method_handler(cls, *args, **kwargs)

            # else, if role != cls.current_user.user_role
<<<<<<< HEAD
=======

>>>>>>> dbe2e4ef
            error = "Good login in wrong scope: you %s, expected %s" % \
                    (cls.current_user.user_role, role)

            log.err(error)

            raise errors.InvalidScopeAuth(error)

        return call_handler
    return wrapper

def unauthenticated(method_handler):
    """
    Decorator for unauthenticated requests.
    If the user is logged in an authenticated sessions it does refresh the session.
    """
    def call_handler(cls, *args, **kwargs):
        if cls.current_user:
            update_session(cls.current_user)

        return method_handler(cls, *args, **kwargs)

    return call_handler

def get_tor2web_header(request_headers):
    """
    @param request_headers: HTTP headers
    @return: True or False
    content string of X-Tor2Web header is ignored
    """
    key_content = request_headers.get('X-Tor2Web', None)
    return True if key_content else False

def accept_tor2web(role):
    if role == 'wb':
        return GLSetting.memory_copy.tor2web_submission

    elif role == 'receiver':
        return GLSetting.memory_copy.tor2web_receiver

    elif role == 'admin':
        return GLSetting.memory_copy.tor2web_admin

    else:
        return GLSetting.memory_copy.tor2web_unauth

def transport_security_check(wrapped_handler_role):
    """
    Decorator for enforce a minimum security on the transport mode.
    Tor and Tor2web has two different protection level, and some operation
    maybe forbidden if in Tor2web, return 417 (Expectation Fail)
    """
    def wrapper(method_handler):
        def call_handler(cls, *args, **kwargs):
            """
            GLSetting contain the copy of the latest admin configuration, this
            enhance performance instead of searching in te DB at every handler
            connection.
            """
            tor2web_roles = ['wb', 'receiver', 'admin', 'unauth']

            assert wrapped_handler_role in tor2web_roles

            are_we_tor2web = get_tor2web_header(cls.request.headers)

            if are_we_tor2web and accept_tor2web(wrapped_handler_role) == False:
                log.err("Denied request on Tor2web for role %s and resource '%s'" %
                    (wrapped_handler_role, cls.request.uri) )
                raise errors.TorNetworkRequired

            if are_we_tor2web:
                log.debug("Accepted request on Tor2web for role '%s' and resource '%s'" %
                    (wrapped_handler_role, cls.request.uri) )

            return method_handler(cls, *args, **kwargs)

        return call_handler
    return wrapper


@transact_ro # read only transact; manual commit on success needed
def login_wb(store, receipt):
    """
    Login wb return the WhistleblowerTip.id
    """
    try:
        node = store.find(Node).one()
        hashed_receipt = security.hash_password(receipt, node.receipt_salt)
        wb_tip = store.find(WhistleblowerTip,
                            WhistleblowerTip.receipt_hash == unicode(hashed_receipt)).one()
    except NotOneError, e:
        # This is one of the fatal error that never need to happen
        log.err("Expected unique fields (receipt) not unique when hashed %s" % receipt)
        return False

    if not wb_tip:
        log.debug("Whistleblower: Invalid receipt")
        return False

    log.debug("Whistleblower: Valid receipt")
    wb_tip.last_access = utility.datetime_now()
    store.commit() # the transact was read only! on success we apply the commit()
    return unicode(wb_tip.id)


@transact_ro  # read only transact; manual commit on success needed
def login_receiver(store, username, password):
    """
    This login receiver need to collect also the amount of unsuccessful
    consecutive logins, because this element may bring to password lockdown.

    login_receiver return the receiver.id
    """
    receiver_user = store.find(User, User.username == username).one()

    if not receiver_user or receiver_user.role != 'receiver':
        log.debug("Receiver: Fail auth, username %s do not exists" % username)
        return False

    if not security.check_password(password, receiver_user.password, receiver_user.salt):
        log.debug("Receiver login: Invalid password")
        return False
    else:
        log.debug("Receiver: Authorized receiver %s" % username)
        receiver_user.last_login = utility.datetime_now()
        receiver = store.find(Receiver, (Receiver.user_id == receiver_user.id)).one()
        store.commit() # the transact was read only! on success we apply the commit()
        return receiver.id

@transact_ro  # read only transact; manual commit on success needed
def login_admin(store, username, password):
    """
    login_admin return the 'username' of the administrator
    """

    admin_user = store.find(User, User.username == username).one()

    if not admin_user or admin_user.role != 'admin':
        log.debug("Receiver: Fail auth, username %s do not exists" % username)
        return False

    if not security.check_password(password, admin_user.password, admin_user.salt):
        log.debug("Admin login: Invalid password")
        return False
    else:
        log.debug("Admin: Authorized admin %s" % username)
        admin_user.last_login = utility.datetime_now()
        store.commit() # the transact was read only! on success we apply the commit()
        return username

class AuthenticationHandler(BaseHandler):
    """
    Login page for administrator
    Extra attributes:
      session_id - current id session for the user
      get_session(username, password) - generates a new session_id
    """
    session_id = None

    def generate_session(self, role, user_id):
        """
        Args:
            role: can be either 'admin', 'wb' or 'receiver'

            user_id: will be in the case of the receiver the receiver.id in the
                case of an admin it will be set to 'admin', in the case of the
                'wb' it will be the whistleblower id.
        """
        session = GLSession(user_id, role)
        self.session_id = session.id
        return self.session_id

    @authenticated('*')
    def get(self):
        if self.current_user:
            try:
                session = GLSetting.sessions[self.current_user.id]
            except KeyError:
                raise errors.NotAuthenticated

        auth_answer = {
            'session_id': self.current_user.id,
            'role': self.current_user.user_role,
            'user_id': unicode(self.current_user.user_id),
            'session_expiration': int(self.current_user.getTime()),
        }

        self.write(auth_answer)


    @unauthenticated
    @inlineCallbacks
    def post(self):
        """
        This is the /login handler expecting login/password/role,
        """
        request = self.validate_message(self.request.body, requests.authDict)

        username = request['username']
        password = request['password']
        role = request['role']

        delay = random_login_delay()
        if delay:
            yield utility.deferred_sleep(delay)

        if role not in ['admin', 'wb', 'receiver']:
           raise errors.InvalidInputFormat("Authentication role %s" % str(role) )

        if get_tor2web_header(self.request.headers):
            if not accept_tor2web(role):
                log.err("Denied login request on Tor2web for role '%s'" % role)
                raise errors.TorNetworkRequired
            else:
               log.debug("Accepted login request on Tor2web for role '%s'" % role)

        # Then verify credential, if the channel shall be trusted
        #
        # Here is created the session struct, is now explicit in the
        # three roles, because 'user_id' has a different meaning for every role

        if role == 'admin':

            authorized_username = yield login_admin(username, password)
            if authorized_username is False:
                GLSetting.failed_login_attempts += 1
                raise errors.InvalidAuthRequest
            new_session_id = self.generate_session(role, authorized_username)

            auth_answer = {
                'role': 'admin',
                'session_id': new_session_id,
                'user_id': unicode(authorized_username),
                'session_expiration': int(GLSetting.sessions[new_session_id].getTime()),
            }

        elif role == 'wb':

            wbtip_id = yield login_wb(password)
            if wbtip_id is False:
                GLSetting.failed_login_attempts += 1
                raise errors.InvalidAuthRequest

            new_session_id = self.generate_session(role, wbtip_id)

            auth_answer = {
                'role': 'admin',
                'session_id': new_session_id,
                'user_id': unicode(wbtip_id),
                'session_expiration': int(GLSetting.sessions[new_session_id].getTime()),
            }

        elif role == 'receiver':

            receiver_id = yield login_receiver(username, password)
            if receiver_id is False:
                GLSetting.failed_login_attempts += 1
                raise errors.InvalidAuthRequest

            new_session_id = self.generate_session(role, receiver_id)

            auth_answer = {
                'role': 'receiver',
                'session_id': new_session_id,
                'user_id': unicode(receiver_id),
                'session_expiration': int(GLSetting.sessions[new_session_id].getTime()),
            }

        else:

            log.err("Invalid role proposed to authenticate!")
            raise errors.InvalidAuthRequest

        yield self.uniform_answers_delay()
        self.write(auth_answer)


    @authenticated('*')
    def delete(self):
        """
        Logout the user.
        """
        if self.current_user:
            try:
                del GLSetting.sessions[self.current_user.id]
            except KeyError:
                raise errors.NotAuthenticated

        self.set_status(200)
        self.finish()
<|MERGE_RESOLUTION|>--- conflicted
+++ resolved
@@ -22,10 +22,7 @@
 reactor = None
 
 class GLSession(tempobj.TempObj):
-<<<<<<< HEAD
-
-=======
->>>>>>> dbe2e4ef
+
     def __init__(self, user_id, user_role):
         self.user_role = user_role
         self.user_id = user_id
@@ -34,14 +31,11 @@
                                  rstr.xeger(r'[A-Za-z0-9]{42}'),
                                  GLSetting.defaults.lifetimes[user_role],
                                  reactor)
-<<<<<<< HEAD
 
     def __repr__(self):
         session_string = "%s %s expire in %s" % \
                          (self.user_role, self.user_id, self._expireCall)
         return session_string
-=======
->>>>>>> dbe2e4ef
 
 def random_login_delay():
     """
@@ -82,7 +76,6 @@
                 via utils/tempobj.TempObj.touch()
     """
 
-<<<<<<< HEAD
     session_obj = GLSetting.sessions.get(user.id, None)
 
     if not session_obj:
@@ -90,16 +83,6 @@
 
     session_obj.touch()
     return True
-=======
-    # a get in a temporary object automagically perform the update
-    session_info = GLSetting.sessions.get(user.id, None)
-
-    if session_info:
-        session_info.touch()
-        return True
-    else:
-        return False
->>>>>>> dbe2e4ef
 
 
 def authenticated(role):
@@ -120,31 +103,10 @@
             if not cls.current_user:
                 raise errors.NotAuthenticated
 
-<<<<<<< HEAD
-=======
-            # we need to copy the role as after update_session it may no exist anymore
-            copy_role = cls.current_user.user_role
-
-            if not update_session(cls.current_user):
-                if copy_role == 'admin':
-                    raise errors.AdminSessionExpired()
-                elif copy_role == 'wb':
-                    raise errors.WBSessionExpired()
-                elif copy_role == 'receiver':
-                    raise errors.ReceiverSessionExpired()
-                else:
-                    raise AssertionError("Developer mistake: %s" % cls.current_user)
-
->>>>>>> dbe2e4ef
             if role == '*' or role == cls.current_user.user_role:
                 log.debug("Authentication OK (%s)" % cls.current_user.user_role )
                 return method_handler(cls, *args, **kwargs)
 
-            # else, if role != cls.current_user.user_role
-<<<<<<< HEAD
-=======
-
->>>>>>> dbe2e4ef
             error = "Good login in wrong scope: you %s, expected %s" % \
                     (cls.current_user.user_role, role)
 
