GLClient.controller('AdminFieldsCtrl', ['$scope', '$filter',
                    function($scope, $filter) {
    $scope.composable_fields = {};
    $scope.admin.field_templates.$promise
      .then(function(fields) {
        $scope.fields = fields;
        angular.forEach(fields, function(field_group, key) {
          $scope.composable_fields[field_group.id] = field_group;
          if (field_group.type == 'fieldgroup') {
            angular.forEach(field_group.children, function(field, key) {
              $scope.composable_fields[key] = field;
            });
          }
        });
      });

    $scope.toggle_field = function(field, field_group) {
      $scope.field_group_toggled = true;
      if (field_group.children && field_group.children[field.id]) {
        // Remove it from the fieldgroup 
        field.fieldgroup_id = "";
<<<<<<< HEAD
        $scope.fields = $scope.fields || {};
=======
>>>>>>> 356aac3e
        $scope.admin.field_templates.push(field);
        $scope.composable_fields[field.id] = field;
        delete field_group.children[field.id];
      } else {
        // Add it to the fieldgroup 
        field.fieldgroup_id = field_group.id;
        field_group.children = field_group.children || {};
        field_group.children[field.id] = field;
        $scope.composable_fields[field.id] = field;
        $scope.admin.field_templates = $filter('filter')($scope.admin.field_templates, 
                                                         {id: '!'+field.id}, true);
      }
    }

    $scope.save_all = function () {
      // XXX this is highly inefficient, could be refactored/improved.
      angular.forEach($scope.admin.field_templates, function (field, key) {
        $scope.update_field(field);
      });
    };
    
    $scope.addField = function(new_field) {
      $scope.fields.push(new_field);
    };

    $scope.deleteField = function(field) {
      var idx = _.indexOf($scope.fields, field);
      $scope.fields.splice(idx, 1);
    };

    $scope.update_field = function(field) {
      var updated_field = new $scope.admin.field_template(field);
      if ($scope.field_group_toggled) {
        $scope.field_group_toggled = false;
        $scope.save_all();
      }
      return updated_field.$update();
    }

    $scope.perform_delete = function(field) {
      $scope.admin.field_template.delete({
        template_id: field.id
      }, function(){
        $scope.deleteField(field);
      });
    }

    $scope.create_field = function() {
      return $scope.admin.new_template_field();
    };
  }
]);

GLClient.controller('AdminFieldsEditorCtrl', ['$scope',  '$modal',
  function($scope, $modal) {
    $scope.field_group_toggled = false;

    $scope.save_field = function() {
      $scope.update($scope.field);
    };

    $scope.fieldDeleteDialog = function(field){
      var modalInstance = $modal.open({
          templateUrl:  'views/partials/field_delete.html',
          controller: 'ConfirmableDialogCtrl',
          resolve: {
            object: function () {
              return field;
            }
          }

      });

      modalInstance.result.then(
         function(result) { $scope.perform_delete(result); },
         function(result) { }
      );
    };


    $scope.isSelected = function (field) {
      // XXX this very inefficient as it cycles infinitely on the f in
      // admin.fields | filter:filterSelf ng-repeat even when you are not using
      // a field group.
      if (!$scope.field.children) {
        return false; 
      }
      return Object.keys($scope.field.children).indexOf(field.id) !== -1;
    };

    function tokenize(input) {
      var result = input.replace(/[^-a-zA-Z0-9,&\s]+/ig, '');
      result = result.replace(/-/gi, "_");
      result = result.replace(/\s/gi, "-");
      return result;
    }

    $scope.typeSwitch = function (type) {
      if (_.indexOf(['checkbox', 'selectbox'], type) !== -1)
        return 'checkbox_or_selectbox';
      return type;
    };

    $scope.addOption = function (field) {
      field.options.push({});
    };

    $scope.$watch('field.type', function (newVal, oldVal) {

      if (newVal && newVal !== oldVal) {
        $scope.field.options = [];
      }

    });

  }
]);

GLClient.controller('AdminFieldsAddCtrl', ['$scope',
  function($scope) {

    $scope.new_field = {};

    $scope.add_field = function(label) {
      var field = new $scope.create_field();

      field.label = $scope.new_field.label;
      field.description = $scope.new_field.label;
      field.type = $scope.new_field.type;

      if (field.type == 'tos') {
        field.options.push({'attrs':
          {
            'clause': '',
            'agreemet_statement': ''
          }
        });
      }

      if (field.type == 'fileupload') {
        field.options.push({'attrs': {'require_description': false}});
      }

      field.$save(function(new_field){
        $scope.addField(new_field);
        $scope.new_field = {};
      });
    }
  }
]);<|MERGE_RESOLUTION|>--- conflicted
+++ resolved
@@ -19,10 +19,6 @@
       if (field_group.children && field_group.children[field.id]) {
         // Remove it from the fieldgroup 
         field.fieldgroup_id = "";
-<<<<<<< HEAD
-        $scope.fields = $scope.fields || {};
-=======
->>>>>>> 356aac3e
         $scope.admin.field_templates.push(field);
         $scope.composable_fields[field.id] = field;
         delete field_group.children[field.id];
