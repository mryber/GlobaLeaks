# -*- coding: utf-8 -*-
# -*- encoding: utf-8 -*-
from __future__ import unicode_literals

import json
import os
import re
import StringIO
import tarfile

from twisted.internet.defer import inlineCallbacks

# override GLSetting
from globaleaks.settings import GLSetting, transact_ro
from globaleaks.tests import helpers
from globaleaks import models
from globaleaks.jobs import delivery_sched
from globaleaks.handlers import authentication, submission, wbtip
from globaleaks.handlers.admin import create_context, update_context, create_receiver, get_receiver_list
from globaleaks.rest import requests, errors
from globaleaks.models import InternalTip

<<<<<<< HEAD

@transact_ro
def collect_ifile_as_wb_without_wbtip(store, internaltip_id):
    file_list = []
    itip = store.find(InternalTip, InternalTip.id == internaltip_id).one()

    for internalfile in itip.internalfiles:
        file_list.append(wbtip.wb_serialize_file(internalfile))
    return file_list

class TestSubmission(helpers.TestGLWithPopulatedDB):

    encryption_scenario = 'ALL_PLAINTEXT'

    @inlineCallbacks
    def test_create_submission(self):
        submission_desc = dict(self.dummySubmission)
        submission_desc['finalize'] = False
        del submission_desc['id']

        status = yield submission.create_submission(submission_desc, finalize=False)

        self.assertEqual(status['mark'], 'submission')

    @inlineCallbacks
    def test_fail_submission_missing_required_file(self):
        mycopy = dict(self.dummyContext)
        mycopy['file_required'] = True
        del mycopy['id']

        for attrname in models.Context.localized_strings:
            mycopy[attrname] = '⅛¡⅜⅛’ŊÑŦŊŊ’‘ª‘ª’‘ÐŊ'

        context_status = yield create_context(mycopy)
        submission_desc = dict(self.dummySubmission)

        submission_desc['context_id'] = context_status['id']
        submission_desc['finalize'] = True
        submission_desc['wb_fields'] = helpers.fill_random_fields(mycopy)
        yield self.assertFailure(submission.create_submission(submission_desc, finalize=True), errors.FileRequiredMissing)

    @inlineCallbacks
    def create_submission_attach_files_finalize_and_access_wbtip(self):
        submission_desc = dict(self.dummySubmission)
        submission_desc['finalize'] = True
        del submission_desc['id']

        status = yield submission.create_submission(submission_desc, finalize=False)

        yield self.emulate_file_upload(self.dummySubmission['id'])

        status = yield submission.update_submission(status['id'], status, finalize=True)

        self.assertEqual(status['mark'], 'finalize')

        receipt = yield submission.create_whistleblower_tip(status)

        self.assertTrue(re.match(self.dummyNode['receipt_regexp'], receipt))

        wb_access_id = yield authentication.login_wb(receipt)

        # remind: return a tuple (serzialized_itip, wb_itip)
        wb_tip = yield wbtip.get_internaltip_wb(wb_access_id)

        # In the WB/Receiver Tip interface, wb_fields are called fields.
        # This can be uniformed when API would be cleaned of the _id
        self.assertTrue(wb_tip.has_key('fields'))

    @inlineCallbacks
    def test_create_receiverfiles_allow_unencrypted_true_no_keys_loaded(self):

        yield self.create_submission_attach_files_finalize_and_access_wbtip()

        # create receivertip its NEEDED to create receiverfile
        self.rt = yield delivery_sched.tip_creation()
        self.assertTrue(isinstance(self.rt, list))

        self.rfilesdict = yield delivery_sched.receiverfile_planning()
        # return a list of lists [ "file_id", status, "f_path", len, "receiver_desc" ]
        self.assertTrue(isinstance(self.rfilesdict, dict))

        for ifile_path, receivermap in self.rfilesdict.iteritems():
            yield delivery_sched.encrypt_where_available(receivermap)
            for elem in receivermap:
                rfdesc = yield delivery_sched.receiverfile_create(ifile_path,
                                    elem['path'], elem['status'], elem['size'], elem['receiver'])
                self.assertEqual(rfdesc['mark'], 'not notified')
                self.assertEqual(rfdesc['receiver_id'], elem['receiver']['id'])

        self.fil = yield delivery_sched.get_files_by_itip(self.dummySubmission['id'])
        self.assertTrue(isinstance(self.fil, list))
        self.assertEqual(len(self.fil), 4)

        self.rfi = yield delivery_sched.get_receiverfile_by_itip(self.dummySubmission['id'])
        self.assertTrue(isinstance(self.rfi, list))
        self.assertEqual(len(self.rfi), 8)

        for i in range(0, 8):
            self.assertTrue(self.rfi[i]['mark'] in ['not notified', 'skipped'])
            self.assertTrue(self.rfi[i]['status'] in ['reference', 'encrypted'])

        # verify the checksum returned by whistleblower POV, I'm not using
        #  wfv = yield tip.get_files_wb()
        # because is not generated a WhistleblowerTip in this test
        self.wbfls = yield collect_ifile_as_wb_without_wbtip(self.dummySubmission['id'])
        self.assertEqual(len(self.wbfls), 4)

    @inlineCallbacks
    def test_create_receiverfiles_allow_unencrypted_false_no_keys_loaded(self):

        GLSetting.memory_copy.allow_unencrypted = False

        yield self.create_submission_attach_files_finalize_and_access_wbtip()

        # create receivertip its NEEDED to create receiverfile
        self.rt = yield delivery_sched.tip_creation()
        self.assertTrue(isinstance(self.rt, list))

        self.rfilesdict = yield delivery_sched.receiverfile_planning()
        # return a list of lists [ "file_id", status, "f_path", len, "receiver_desc" ]
        self.assertTrue(isinstance(self.rfilesdict, dict))


        for ifile_path, receivermap in self.rfilesdict.iteritems():
            yield delivery_sched.encrypt_where_available(receivermap)
            for elem in receivermap:
                rfdesc = yield delivery_sched.receiverfile_create(ifile_path,
                                    elem['path'], elem['status'], elem['size'], elem['receiver'])
                self.assertEqual(rfdesc['mark'], 'not notified')
                self.assertEqual(rfdesc['receiver_id'], elem['receiver']['id'])

        self.fil = yield delivery_sched.get_files_by_itip(self.dummySubmission['id'])
        self.assertTrue(isinstance(self.fil, list))
        self.assertEqual(len(self.fil), 4)

        self.rfi = yield delivery_sched.get_receiverfile_by_itip(self.dummySubmission['id'])
        self.assertTrue(isinstance(self.rfi, list))

        self.assertEqual(len(self.rfi), 8)
        # no rfiles are created for the receivers that have no key
        for i in range(0, 8):
            self.assertTrue(self.rfi[i]['mark'] in ['not notified', 'skipped'])
            self.assertTrue(self.rfi[i]['status'] in ['reference', 'nokey'])

        # verify the checksum returned by whistleblower POV, I'm not using
        #  wfv = yield tip.get_files_wb()
        # because is not generated a WhistleblowerTip in this test
        self.wbfls = yield collect_ifile_as_wb_without_wbtip(self.dummySubmission['id'])
        self.assertEqual(len(self.wbfls), 4)

    @inlineCallbacks
    def test_submission_with_receiver_selection_allow_unencrypted_true_no_keys_loaded(self):

        # for some reason, the first receiver is no more with the same ID
        self.receivers = yield get_receiver_list()

        rcvrs_ids = []

        for rcvr in self.receivers:
            rcvrs_ids.append(rcvr['id'])

        self.dummyContext['receivers'] = rcvrs_ids
        self.dummyContext['selectable_receiver'] = True
        self.dummyContext['escalation_threshold'] = 0

        for attrname in models.Context.localized_strings:
            self.dummyContext[attrname] = '⅛¡⅜⅛’ŊÑŦŊŊ’‘ª‘ª’‘ÐŊ'

        context_status = yield update_context(self.dummyContext['id'], self.dummyContext)

        # Create a new request with selected three of the four receivers
        submission_request= dict(self.dummySubmission)
        # submission_request['context_id'] = context_status['context_id']
        submission_request['id'] = ''
        submission_request['finalize'] = False

        submission_request['receivers'] = rcvrs_ids

        status = yield submission.create_submission(submission_request, finalize=False)
        just_empty_eventually_internaltip = yield delivery_sched.tip_creation()

        # Checks, the submission need to be the same now
        self.assertEqual(len(submission_request['receivers']), len(status['receivers']))

        status['finalize'] = True
        submission_request['context_id'] = context_status['id'] # reused
        status['receivers'] = rcvrs_ids

        status = yield submission.update_submission(status['id'], status, finalize=True)

        receiver_tips = yield delivery_sched.tip_creation()
        self.assertEqual(len(receiver_tips), len(status['receivers']))


    @inlineCallbacks
    def test_submission_with_receiver_selection_allow_unencrypted_false_no_keys_loaded(self):

        GLSetting.memory_copy.allow_unencrypted = False

        # for some reason, the first receiver is no more with the same ID
        self.receivers = yield get_receiver_list()

        rcvrs_ids = []

        for rcvr in self.receivers:
            rcvrs_ids.append(rcvr['id'])

        self.dummyContext['receivers'] = rcvrs_ids
        self.dummyContext['selectable_receiver'] = True
        self.dummyContext['escalation_threshold'] = 0

        for attrname in models.Context.localized_strings:
            self.dummyContext[attrname] = '⅛¡⅜⅛’ŊÑŦŊŊ’‘ª‘ª’‘ÐŊ'

        context_status = yield update_context(self.dummyContext['id'], self.dummyContext)

        # Create a new request with selected three of the four receivers
        submission_request= dict(self.dummySubmission)
        # submission_request['context_id'] = context_status['context_id']
        submission_request['id'] = ''
        submission_request['finalize'] = False
        submission_request['receivers'] = rcvrs_ids

        yield self.assertFailure(submission.create_submission(submission_request, finalize=True), errors.SubmissionFailFields)

    @inlineCallbacks
    def test_update_submission(self):
        submission_desc = dict(self.dummySubmission)
        submission_desc['finalize'] = False
        submission_desc['context_id'] = self.dummyContext['id']
        submission_desc['id'] = submission_desc['mark'] = None

        status = yield submission.create_submission(submission_desc, finalize=False)

        status['wb_fields'] = helpers.fill_random_fields(self.dummyContext)
        status['finalize'] = True

        status = yield submission.update_submission(status['id'], status, finalize=True)

        receipt = yield submission.create_whistleblower_tip(status)
        wb_access_id = yield authentication.login_wb(receipt)

        wb_tip = yield wbtip.get_internaltip_wb(wb_access_id)

        self.assertTrue(wb_tip.has_key('fields'))


    @inlineCallbacks
    def test_unable_to_access_finalized(self):
        submission_desc = dict(self.dummySubmission)
        submission_desc['finalize'] = True
        submission_desc['context_id'] = self.dummyContext['id']

        status = yield submission.create_submission(submission_desc, finalize=True)
        try:
            yield submission.update_submission(status['id'], status, finalize=True)
        except errors.SubmissionConcluded:
            self.assertTrue(True)
            return
        self.assertTrue(False)


    @inlineCallbacks
    def test_fields_validator_all_fields(self):

        sbmt = dict(self.dummySubmission)

        sbmt['wb_fields'] = {}
        i = 0
        for sf in self.dummyContext['fields']:
            assert (sf['type'] == 'text' or sf['type'] == 'textarea'), \
                    "Dummy fields had only 'text' when this test has been dev"

            sbmt['wb_fields'].update({sf['key'] : {'value': "something",
                                                   'answer_order': i}})

            i += 1

        try:
            status = yield submission.create_submission(sbmt, finalize=True)
            self.assertEqual(status['wb_fields'], sbmt['wb_fields'] )
        except Exception as excep:
            print "Unexpected error: %s", excep
            self.assertTrue(False)

    @inlineCallbacks
    def test_fields_fail_unexpected_presence(self):

        sbmt = self.get_dummy_submission(self.dummyContext['id'], self.dummyContext['fields'])
        sbmt['wb_fields'].update({ 'alien' : 'predator' })

        yield self.assertFailure(submission.create_submission(sbmt, finalize=True), errors.SubmissionFailFields)

    @inlineCallbacks
    def test_fields_fail_missing_required(self):

        required_key = self.dummyContext['fields'][0]['key']
        sbmt = self.get_dummy_submission(self.dummyContext['id'], self.dummyContext['fields'])
        del sbmt['wb_fields'][required_key]

        yield self.assertFailure(submission.create_submission(sbmt, finalize=True), errors.SubmissionFailFields)


class Test_001_SubmissionCreate(helpers.TestHandler):
=======
class Test_001_SubmissionCreate(helpers.TestHandlerWithPopulatedDB):
>>>>>>> 0dd07fb1
    _handler = submission.SubmissionCreate

    @inlineCallbacks
    def test_001_post(self):
        submission_desc = dict(self.dummySubmission)
        submission_desc['finalize'] = False

        handler = self.request(submission_desc, {})
        yield handler.post()

        submission_desc = self.responses[0]

        self.responses = []

        yield self.emulate_file_upload(submission_desc['id'])

        submission_desc['finalize'] = True

        handler = self.request(submission_desc, {})
        yield handler.post()

        self.assertTrue(isinstance(self.responses, list))
        self.assertEqual(len(self.responses), 1)
        self._handler.validate_message(json.dumps(self.responses[0]), requests.internalTipDesc)

<<<<<<< HEAD

class Test_002_SubmissionInstance(helpers.TestHandler):
=======
class Test_002_SubmissionInstance(helpers.TestHandlerWithPopulatedDB):
>>>>>>> 0dd07fb1
    _handler = submission.SubmissionInstance

    def test_001_get_unexistent_submission(self):
        handler = self.request({})
        self.assertFailure(handler.get("unextistent"), errors.SubmissionIdNotFound)

    @inlineCallbacks
    def test_002_get_existent_submission(self):
        submissions_ids = yield self.get_finalized_submissions_ids()

        for submission_id in submissions_ids:
            handler = self.request({})
            yield handler.get(submission_id)
            self.assertTrue(isinstance(self.responses, list))
            self._handler.validate_message(json.dumps(self.responses[0]), requests.internalTipDesc)

    @inlineCallbacks
    def test_003_put_with_finalize_false(self):
        submission_desc = dict(self.dummySubmission)
        submission_desc['finalize'] = False
        del submission_desc['id']

        status = yield submission.create_submission(submission_desc, finalize=False)

        status['finalize'] = False

        handler = self.request({}, body=json.dumps(status))
        yield handler.put(status['id'])

        self.assertEqual(self.responses[0]['receipt'], '')

    @inlineCallbacks
    def test_004_put_with_finalize_true(self):
        submission_desc = dict(self.dummySubmission)
        submission_desc['finalize'] = False
        del submission_desc['id']

        status = yield submission.create_submission(submission_desc, finalize=False)

        status['finalize'] = True

        handler = self.request({}, body=json.dumps(status))
        yield handler.put(status['id'])

        self.assertNotEqual(self.responses[0]['receipt'], '')

    def test_005_delete_unexistent_submission(self):
        handler = self.request({})
        self.assertFailure(handler.delete("unextistent"), errors.SubmissionIdNotFound)

    @inlineCallbacks
    def test_006_delete_submission_not_finalized(self):
        submission_desc = dict(self.dummySubmission)
        submission_desc['finalize'] = False
        del submission_desc['id']

        status = yield submission.create_submission(submission_desc, finalize=False)

        handler = self.request({})
        yield handler.delete(status['id'])

    @inlineCallbacks
    def test_007_delete_existent_but_finalized_submission(self):
        submissions_ids = yield self.get_finalized_submissions_ids()

        for submission_id in submissions_ids:
            handler = self.request({})
            self.assertFailure(handler.delete(submission_id), errors.SubmissionConcluded)<|MERGE_RESOLUTION|>--- conflicted
+++ resolved
@@ -11,7 +11,7 @@
 from twisted.internet.defer import inlineCallbacks
 
 # override GLSetting
-from globaleaks.settings import GLSetting, transact_ro
+from globaleaks.settings import GLSetting, transact, transact_ro
 from globaleaks.tests import helpers
 from globaleaks import models
 from globaleaks.jobs import delivery_sched
@@ -20,7 +20,6 @@
 from globaleaks.rest import requests, errors
 from globaleaks.models import InternalTip
 
-<<<<<<< HEAD
 
 @transact_ro
 def collect_ifile_as_wb_without_wbtip(store, internaltip_id):
@@ -43,27 +42,26 @@
 
         status = yield submission.create_submission(submission_desc, finalize=False)
 
-        self.assertEqual(status['mark'], 'submission')
+        self.assertEqual(status['mark'], u'submission')
 
     @inlineCallbacks
     def test_fail_submission_missing_required_file(self):
-        mycopy = dict(self.dummyContext)
-        mycopy['file_required'] = True
-        del mycopy['id']
-
-        for attrname in models.Context.localized_strings:
-            mycopy[attrname] = '⅛¡⅜⅛’ŊÑŦŊŊ’‘ª‘ª’‘ÐŊ'
-
-        context_status = yield create_context(mycopy)
-        submission_desc = dict(self.dummySubmission)
-
-        submission_desc['context_id'] = context_status['id']
+        @transact
+        def change_context_config(store):
+            context = store.find(models.Context, models.Context.id == self.dummyContext['id']).one()
+            context.file_required = True
+
+        yield change_context_config()
+
+        submission_desc = dict(self.dummySubmission)
+
+        submission_desc['context_id'] = self.dummyContext['id']
         submission_desc['finalize'] = True
-        submission_desc['wb_fields'] = helpers.fill_random_fields(mycopy)
+        submission_desc['wb_steps'] = yield helpers.fill_random_fields(self.dummyContext['id'])
         yield self.assertFailure(submission.create_submission(submission_desc, finalize=True), errors.FileRequiredMissing)
 
     @inlineCallbacks
-    def create_submission_attach_files_finalize_and_access_wbtip(self):
+    def test_create_submission_attach_files_finalize_and_access_wbtip(self):
         submission_desc = dict(self.dummySubmission)
         submission_desc['finalize'] = True
         del submission_desc['id']
@@ -74,7 +72,7 @@
 
         status = yield submission.update_submission(status['id'], status, finalize=True)
 
-        self.assertEqual(status['mark'], 'finalize')
+        self.assertEqual(status['mark'], u'finalize')
 
         receipt = yield submission.create_whistleblower_tip(status)
 
@@ -85,14 +83,12 @@
         # remind: return a tuple (serzialized_itip, wb_itip)
         wb_tip = yield wbtip.get_internaltip_wb(wb_access_id)
 
-        # In the WB/Receiver Tip interface, wb_fields are called fields.
-        # This can be uniformed when API would be cleaned of the _id
-        self.assertTrue(wb_tip.has_key('fields'))
+        self.assertTrue(wb_tip.has_key('wb_steps'))
 
     @inlineCallbacks
     def test_create_receiverfiles_allow_unencrypted_true_no_keys_loaded(self):
 
-        yield self.create_submission_attach_files_finalize_and_access_wbtip()
+        yield self.test_create_submission_attach_files_finalize_and_access_wbtip()
 
         # create receivertip its NEEDED to create receiverfile
         self.rt = yield delivery_sched.tip_creation()
@@ -107,7 +103,7 @@
             for elem in receivermap:
                 rfdesc = yield delivery_sched.receiverfile_create(ifile_path,
                                     elem['path'], elem['status'], elem['size'], elem['receiver'])
-                self.assertEqual(rfdesc['mark'], 'not notified')
+                self.assertEqual(rfdesc['mark'], u'not notified')
                 self.assertEqual(rfdesc['receiver_id'], elem['receiver']['id'])
 
         self.fil = yield delivery_sched.get_files_by_itip(self.dummySubmission['id'])
@@ -119,8 +115,8 @@
         self.assertEqual(len(self.rfi), 8)
 
         for i in range(0, 8):
-            self.assertTrue(self.rfi[i]['mark'] in ['not notified', 'skipped'])
-            self.assertTrue(self.rfi[i]['status'] in ['reference', 'encrypted'])
+            self.assertTrue(self.rfi[i]['mark'] in [u'not notified', u'skipped'])
+            self.assertTrue(self.rfi[i]['status'] in [u'reference', u'encrypted'])
 
         # verify the checksum returned by whistleblower POV, I'm not using
         #  wfv = yield tip.get_files_wb()
@@ -133,7 +129,7 @@
 
         GLSetting.memory_copy.allow_unencrypted = False
 
-        yield self.create_submission_attach_files_finalize_and_access_wbtip()
+        yield self.test_create_submission_attach_files_finalize_and_access_wbtip()
 
         # create receivertip its NEEDED to create receiverfile
         self.rt = yield delivery_sched.tip_creation()
@@ -149,7 +145,7 @@
             for elem in receivermap:
                 rfdesc = yield delivery_sched.receiverfile_create(ifile_path,
                                     elem['path'], elem['status'], elem['size'], elem['receiver'])
-                self.assertEqual(rfdesc['mark'], 'not notified')
+                self.assertEqual(rfdesc['mark'], u'not notified')
                 self.assertEqual(rfdesc['receiver_id'], elem['receiver']['id'])
 
         self.fil = yield delivery_sched.get_files_by_itip(self.dummySubmission['id'])
@@ -162,8 +158,8 @@
         self.assertEqual(len(self.rfi), 8)
         # no rfiles are created for the receivers that have no key
         for i in range(0, 8):
-            self.assertTrue(self.rfi[i]['mark'] in ['not notified', 'skipped'])
-            self.assertTrue(self.rfi[i]['status'] in ['reference', 'nokey'])
+            self.assertTrue(self.rfi[i]['mark'] in [u'not notified', u'skipped'])
+            self.assertTrue(self.rfi[i]['status'] in [u'reference', u'nokey'])
 
         # verify the checksum returned by whistleblower POV, I'm not using
         #  wfv = yield tip.get_files_wb()
@@ -187,7 +183,7 @@
         self.dummyContext['escalation_threshold'] = 0
 
         for attrname in models.Context.localized_strings:
-            self.dummyContext[attrname] = '⅛¡⅜⅛’ŊÑŦŊŊ’‘ª‘ª’‘ÐŊ'
+            self.dummyContext[attrname] = u'⅛¡⅜⅛’ŊÑŦŊŊ’‘ª‘ª’‘ÐŊ'
 
         context_status = yield update_context(self.dummyContext['id'], self.dummyContext)
 
@@ -233,7 +229,7 @@
         self.dummyContext['escalation_threshold'] = 0
 
         for attrname in models.Context.localized_strings:
-            self.dummyContext[attrname] = '⅛¡⅜⅛’ŊÑŦŊŊ’‘ª‘ª’‘ÐŊ'
+            self.dummyContext[attrname] = u'⅛¡⅜⅛’ŊÑŦŊŊ’‘ª‘ª’‘ÐŊ'
 
         context_status = yield update_context(self.dummyContext['id'], self.dummyContext)
 
@@ -255,7 +251,7 @@
 
         status = yield submission.create_submission(submission_desc, finalize=False)
 
-        status['wb_fields'] = helpers.fill_random_fields(self.dummyContext)
+        status['wb_steps'] = yield helpers.fill_random_fields(self.dummyContext['id'])
         status['finalize'] = True
 
         status = yield submission.update_submission(status['id'], status, finalize=True)
@@ -265,8 +261,7 @@
 
         wb_tip = yield wbtip.get_internaltip_wb(wb_access_id)
 
-        self.assertTrue(wb_tip.has_key('fields'))
-
+        self.assertTrue(wb_tip.has_key('wb_steps'))
 
     @inlineCallbacks
     def test_unable_to_access_finalized(self):
@@ -282,52 +277,40 @@
             return
         self.assertTrue(False)
 
-
-    @inlineCallbacks
-    def test_fields_validator_all_fields(self):
-
-        sbmt = dict(self.dummySubmission)
-
-        sbmt['wb_fields'] = {}
-        i = 0
-        for sf in self.dummyContext['fields']:
-            assert (sf['type'] == 'text' or sf['type'] == 'textarea'), \
-                    "Dummy fields had only 'text' when this test has been dev"
-
-            sbmt['wb_fields'].update({sf['key'] : {'value': "something",
-                                                   'answer_order': i}})
-
-            i += 1
-
-        try:
-            status = yield submission.create_submission(sbmt, finalize=True)
-            self.assertEqual(status['wb_fields'], sbmt['wb_fields'] )
-        except Exception as excep:
-            print "Unexpected error: %s", excep
-            self.assertTrue(False)
-
     @inlineCallbacks
     def test_fields_fail_unexpected_presence(self):
 
-        sbmt = self.get_dummy_submission(self.dummyContext['id'], self.dummyContext['fields'])
-        sbmt['wb_fields'].update({ 'alien' : 'predator' })
+        sbmt = yield self.get_dummy_submission(self.dummyContext['id'])
+
+        found_at_least_a_field = False
+
+        for s in sbmt['wb_steps']:
+            for f in s['children']:
+                # we assign a random id to the first field
+                tmp = s['children'][f]
+                del s['children'][f]
+                s['children']['alien'] = tmp
+                found_at_least_a_field = True
+                break
+
+        self.assertTrue(found_at_least_a_field)
 
         yield self.assertFailure(submission.create_submission(sbmt, finalize=True), errors.SubmissionFailFields)
 
     @inlineCallbacks
     def test_fields_fail_missing_required(self):
 
-        required_key = self.dummyContext['fields'][0]['key']
-        sbmt = self.get_dummy_submission(self.dummyContext['id'], self.dummyContext['fields'])
-        del sbmt['wb_fields'][required_key]
+        required_key = unicode(self.dummyFields[0]['id']) # first of the dummy field is
+                                                          # marked as required!
+
+        sbmt = yield self.get_dummy_submission(self.dummyContext['id'])
+        for s in sbmt['wb_steps']:
+            if required_key in s['children']:
+                del s['children'][required_key]
 
         yield self.assertFailure(submission.create_submission(sbmt, finalize=True), errors.SubmissionFailFields)
 
-
-class Test_001_SubmissionCreate(helpers.TestHandler):
-=======
 class Test_001_SubmissionCreate(helpers.TestHandlerWithPopulatedDB):
->>>>>>> 0dd07fb1
     _handler = submission.SubmissionCreate
 
     @inlineCallbacks
@@ -353,12 +336,8 @@
         self.assertEqual(len(self.responses), 1)
         self._handler.validate_message(json.dumps(self.responses[0]), requests.internalTipDesc)
 
-<<<<<<< HEAD
-
-class Test_002_SubmissionInstance(helpers.TestHandler):
-=======
+
 class Test_002_SubmissionInstance(helpers.TestHandlerWithPopulatedDB):
->>>>>>> 0dd07fb1
     _handler = submission.SubmissionInstance
 
     def test_001_get_unexistent_submission(self):
