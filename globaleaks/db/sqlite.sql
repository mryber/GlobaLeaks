--- conflicted
+++ resolved
@@ -276,16 +276,9 @@
   required INTEGER NOT NULL,
   type VARCHAR NOT NULL CHECK (type IN ('radio',
                                         'checkbox',
-<<<<<<< HEAD
                                         'text',
                                         'int',
-                                        'text_area',
-=======
-                                        'multiselect',
-                                        'select',
-                                        'inputbox',
                                         'textarea',
->>>>>>> dfdc00b6
                                         'modal',
                                         'dialog',
                                         'tos'
