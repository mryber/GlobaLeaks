# -*- encoding: utf-8 -*-
#
# In here we shall keep track of all variables and objects that should be
# instantiated only once and be common to pieces of GLBackend code.

import operator

__author__ = u'Random GlobaLeaks Developers'
__copyright__ = u'2011-2016 - Hermes Center for Transparency and Digital Human Rights - GlobaLeaks Project'
__email__ = u'info@globaleaks.org'
__version__ = u'2.61.14'
__license__ = u'AGPL-3.0'

DATABASE_VERSION = 32
<<<<<<< HEAD
FIRST_DATABASE_VERSION_SUPPORTED = 16
=======
FIRST_DATABASE_VERSION_SUPPORTED = 15
>>>>>>> 37d26cb6

# Add new languages as they are supported here! To do this retrieve the name of
# the language and its code from transifex. Then use the following command to 
# generate the 'native' unicode string:
#
# python -c "code='ar'; import babel; print 'native: %s' % repr(babel.Locale.parse(code).get_display_name(code));"
# 
# NOTE that the cmd requires Babel is installed via pip and `code` is defined.
LANGUAGES_SUPPORTED = [
  {'code': 'ar', 'name': 'Arabic', 'native': u'\u0627\u0644\u0639\u0631\u0628\u064a\u0629'},
  {'code': 'bs', 'name': 'Bosnian', 'native': u'bosanski'},
  {'code': 'de', 'name': 'German', 'native': u'Deutsch'},
  {'code': 'el', 'name': 'Greek',  'native': u'\u0395\u03bb\u03bb\u03b7\u03bd\u03b9\u03ba\u03ac'},
  {'code': 'en', 'name': 'English', 'native': u'English'},
  {'code': 'es', 'name': 'Spanish', 'native': u'espa\xf1ol'},
  {'code': 'fa', 'name': 'Persian', 'native': u'\u0641\u0627\u0631\u0633\u06cc' },
  {'code': 'fr', 'name': 'French', 'native': u'fran\xe7ais'},
  {'code': 'he', 'name': 'Hebrew', 'native': u'\u05e2\u05d1\u05e8\u05d9\u05ea'},
  {'code': 'hr_HR', 'name': 'Croatian (Croatia)', 'native': u'hrvatski (Hrvatska)'},
  {'code': 'hu_HU', 'name': 'Hungarian (Hungary)', 'native': u'magyar (Magyarorsz\xe1g)'},
  {'code': 'it', 'name': 'Italian', 'native': u'italiano'},
  {'code': 'ja', 'name': 'Japanese', 'native': u'\u65e5\u672c\u8a9e'},
  {'code': 'ka', 'name': 'Georgian', 'native': u'\u10e5\u10d0\u10e0\u10d7\u10e3\u10da\u10d8'},
  {'code': 'ko', 'name': 'Korean', 'native': u'\ud55c\uad6d\uc5b4'},
  {'code': 'nb_NO', 'name': 'Norwegian Bokm\xc3\xa5l (Norway)', 'native': u'norsk bokm\xe5l (Norge)'},
  {'code': 'nl', 'name': 'Dutch', 'native': u'Nederlands'},
  {'code': 'pt_BR', 'name': 'Portuguese (Brazil)', 'native': u'portugu\xeas (Brasil)'},
  {'code': 'pt_PT', 'name': 'Portuguese (Portugal)', 'native': u'portugu\xeas (Portugal)'},
  {'code': 'ro', 'name': 'Romanian', 'native': u'rom\xe2n\u0103'},
  {'code': 'ru', 'name': 'Russian', 'native': u'\u0440\u0443\u0441\u0441\u043a\u0438\u0439'},
  {'code': 'sq', 'name': 'Albanian', 'native': u'shqip'},
  {'code': 'sv', 'name': 'Swedish', 'native': u'svenska'},
  {'code': 'ta', 'name': 'Tamil', 'native': u'\u0ba4\u0bae\u0bbf\u0bb4\u0bcd'},
  {'code': 'th', 'name': 'Thai', 'native': u'\u0e44\u0e17\u0e22'},
  {'code': 'tr', 'name': 'Turkish', 'native': u'T\xfcrk\xe7e'},
  {'code': 'uk', 'name': 'Ukrainian', 'native': u'\u0443\u043a\u0440\u0430\u0457\u043d\u0441\u044c\u043a\u0430'},
  {'code': 'ur', 'name': 'Urdu', 'native': u'\u0627\u0631\u062f\u0648'},
  {'code': 'vi', 'name': 'Vietnamese', 'native': u'Ti\u1ebfng Vi\u1ec7t'},
  {'code': 'zh_CN', 'name': 'Chinese (China)', 'native': u'\u4e2d\u6587 (\u7b80\u4f53, \u4e2d\u56fd)'},
  {'code': 'zh_TW', 'name': 'Chinese (Taiwan)', 'native': u'\u4e2d\u6587 (\u7e41\u9ad4, \u53f0\u7063)'}
]

# Sorting the list of dict using the key 'code'
LANGUAGES_SUPPORTED.sort(key=operator.itemgetter('code'))

# Creating LANGUAGES_SUPPORTED_CODES form the ordered LANGUAGES_SUPPORTED
LANGUAGES_SUPPORTED_CODES = [i['code'] for i in LANGUAGES_SUPPORTED]<|MERGE_RESOLUTION|>--- conflicted
+++ resolved
@@ -11,12 +11,8 @@
 __version__ = u'2.61.14'
 __license__ = u'AGPL-3.0'
 
-DATABASE_VERSION = 32
-<<<<<<< HEAD
-FIRST_DATABASE_VERSION_SUPPORTED = 16
-=======
+DATABASE_VERSION = 33
 FIRST_DATABASE_VERSION_SUPPORTED = 15
->>>>>>> 37d26cb6
 
 # Add new languages as they are supported here! To do this retrieve the name of
 # the language and its code from transifex. Then use the following command to 
