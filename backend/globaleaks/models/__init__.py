--- conflicted
+++ resolved
@@ -159,7 +159,6 @@
         return store.find(cls, cls.id == obj_id).one()
 
 
-<<<<<<< HEAD
 class ConfigL10N(Storm):
     __storm_table__ = 'config_l10n'
     __storm_primary__ = ('lang', 'var_group', 'var_name')
@@ -191,10 +190,7 @@
         return res
 
 
-class User(Model):
-=======
 class User(ModelWithID):
->>>>>>> 3b5e2f4c
     """
     This model keeps track of globaleaks users.
     """
@@ -470,113 +466,7 @@
     new = Int(default=True)
 
 
-<<<<<<< HEAD
-class Node(Model):
-=======
 class Node(ModelWithID):
-    """
-    This table represent the System-wide settings
-    """
-    version = Unicode(default=unicode(__version__))
-    version_db = Unicode(default=unicode(DATABASE_VERSION))
-
-    name = Unicode(validator=shorttext_v, default=u'')
-
-    basic_auth = Bool(default=False)
-    basic_auth_username = Unicode(default=u'')
-    basic_auth_password = Unicode(default=u'')
-
-    public_site = Unicode(validator=shorttext_v, default=u'')
-    hidden_service = Unicode(validator=shorttext_v, default=u'')
-    tb_download_link = Unicode(validator=shorttext_v, default=u'https://www.torproject.org/download/download')
-
-    receipt_salt = Unicode(validator=shorttext_v)
-
-    languages_enabled = JSON(default=LANGUAGES_SUPPORTED_CODES)
-    default_language = Unicode(validator=shorttext_v, default=u'en')
-    default_password = Unicode(validator=longtext_v, default=u'globaleaks')
-
-    description = JSON(validator=longlocal_v, default=empty_localization)
-    presentation = JSON(validator=longlocal_v, default=empty_localization)
-    footer = JSON(validator=longlocal_v, default=empty_localization)
-    security_awareness_title = JSON(validator=longlocal_v, default=empty_localization)
-    security_awareness_text = JSON(validator=longlocal_v, default=empty_localization)
-
-    # Advanced settings
-    maximum_namesize = Int(validator=natnum_v, default=128)
-    maximum_textsize = Int(validator=natnum_v, default=4096)
-    maximum_filesize = Int(validator=natnum_v, default=30)
-    tor2web_admin = Bool(default=True)
-    tor2web_custodian = Bool(default=True)
-    tor2web_whistleblower = Bool(default=False)
-    tor2web_receiver = Bool(default=True)
-    tor2web_unauth = Bool(default=True)
-    allow_unencrypted = Bool(default=True)
-    disable_encryption_warnings = Bool(default=False)
-    allow_iframes_inclusion = Bool(default=False)
-    submission_minimum_delay = Int(validator=natnum_v, default=10)
-    submission_maximum_ttl = Int(validator=natnum_v, default=10800)
-
-    # privileges of receivers
-    can_postpone_expiration = Bool(default=False)
-    can_delete_submission = Bool(default=False)
-    can_grant_permissions = Bool(default=False)
-
-    ahmia = Bool(default=False)
-    allow_indexing = Bool(default=False)
-
-    wizard_done = Bool(default=False)
-
-    disable_submissions = Bool(default=False)
-    disable_privacy_badge = Bool(default=False)
-    disable_security_awareness_badge = Bool(default=False)
-    disable_security_awareness_questions = Bool(default=False)
-    disable_key_code_hint = Bool(default=False)
-    disable_donation_panel = Bool(default=False)
-
-    enable_captcha = Bool(default=True)
-    enable_proof_of_work = Bool(default=True)
-
-    enable_experimental_features = Bool(default=False)
-
-    whistleblowing_question = JSON(validator=longlocal_v, default=empty_localization)
-    whistleblowing_button = JSON(validator=longlocal_v, default=empty_localization)
-    whistleblowing_receipt_prompt = JSON(validator=longlocal_v, default=empty_localization)
-
-    simplified_login = Bool(default=True)
-
-    enable_custom_privacy_badge = Bool(default=False)
-    custom_privacy_badge_tor = JSON(validator=longlocal_v, default=empty_localization)
-    custom_privacy_badge_none = JSON(validator=longlocal_v, default=empty_localization)
-
-    header_title_homepage = JSON(validator=longlocal_v, default=empty_localization)
-    header_title_submissionpage = JSON(validator=longlocal_v, default=empty_localization)
-    header_title_receiptpage = JSON(validator=longlocal_v, default=empty_localization)
-    header_title_tippage = JSON(validator=longlocal_v, default=empty_localization)
-
-    widget_comments_title = JSON(validator=shortlocal_v, default=empty_localization)
-    widget_messages_title = JSON(validator=shortlocal_v, default=empty_localization)
-    widget_files_title = JSON(validator=shortlocal_v, default=empty_localization)
-
-    landing_page = Unicode(default=u'homepage')
-
-    contexts_clarification = JSON(validator=longlocal_v, default=empty_localization)
-    show_small_context_cards = Bool(default=False)
-    show_contexts_in_alphabetical_order = Bool(default=False)
-
-    wbtip_timetolive = Int(validator=natnum_v, default=90)
-
-    threshold_free_disk_megabytes_high = Int(validator=natnum_v, default=200)
-    threshold_free_disk_megabytes_medium = Int(validator=natnum_v, default=500)
-    threshold_free_disk_megabytes_low = Int(validator=natnum_v, default=1000)
-
-    threshold_free_disk_percentage_high = Int(default=3)
-    threshold_free_disk_percentage_medium = Int(default=5)
-    threshold_free_disk_percentage_low = Int(default=10)
-
-    context_selector_type = Unicode(validator=shorttext_v, default=u'list')
-
->>>>>>> 3b5e2f4c
     unicode_keys = [
         'name',
         'public_site',
@@ -646,84 +536,7 @@
     ]
 
 
-<<<<<<< HEAD
-class Notification(Model):
-=======
 class Notification(ModelWithID):
-    """
-    This table has only one instance, and contain all the notification
-    information for the node templates are imported in the handler, but
-    settings are expected all at once.
-    """
-    server = Unicode(validator=shorttext_v, default=u'demo.globaleaks.org')
-    port = Int(default=9267)
-
-    username = Unicode(validator=shorttext_v, default=u'hey_you_should_change_me')
-    password = Unicode(validator=shorttext_v, default=u'yes_you_really_should_change_me')
-
-    source_name = Unicode(validator=shorttext_v, default=u'GlobaLeaks - CHANGE EMAIL ACCOUNT USED FOR NOTIFICATION')
-    source_email = Unicode(validator=shorttext_v, default=u'notification@demo.globaleaks.org')
-
-    security = Unicode(validator=shorttext_v, default=u'TLS')
-    # security_types: 'TLS', 'SSL'
-
-    # Admin
-    admin_pgp_alert_mail_title = JSON(validator=longlocal_v)
-    admin_pgp_alert_mail_template = JSON(validator=longlocal_v)
-    admin_anomaly_mail_template = JSON(validator=longlocal_v)
-    admin_anomaly_mail_title = JSON(validator=longlocal_v)
-    admin_anomaly_disk_low = JSON(validator=longlocal_v)
-    admin_anomaly_disk_medium = JSON(validator=longlocal_v)
-    admin_anomaly_disk_high = JSON(validator=longlocal_v)
-    admin_anomaly_activities = JSON(validator=longlocal_v)
-    admin_test_static_mail_template = JSON(validator=longlocal_v)
-    admin_test_static_mail_title = JSON(validator=longlocal_v)
-
-    # Receiver
-    tip_mail_template = JSON(validator=longlocal_v)
-    tip_mail_title = JSON(validator=longlocal_v)
-    file_mail_template = JSON(validator=longlocal_v)
-    file_mail_title = JSON(validator=longlocal_v)
-    comment_mail_template = JSON(validator=longlocal_v)
-    comment_mail_title = JSON(validator=longlocal_v)
-    message_mail_template = JSON(validator=longlocal_v)
-    message_mail_title = JSON(validator=longlocal_v)
-    tip_expiration_mail_template = JSON(validator=longlocal_v)
-    tip_expiration_mail_title = JSON(validator=longlocal_v)
-    pgp_alert_mail_title = JSON(validator=longlocal_v)
-    pgp_alert_mail_template = JSON(validator=longlocal_v)
-    receiver_notification_limit_reached_mail_template = JSON(validator=longlocal_v)
-    receiver_notification_limit_reached_mail_title = JSON(validator=longlocal_v)
-
-    export_template = JSON(validator=longlocal_v)
-    export_message_recipient = JSON(validator=longlocal_v)
-    export_message_whistleblower = JSON(validator=longlocal_v)
-
-    # Whistleblower Identity
-    identity_access_authorized_mail_template = JSON(validator=longlocal_v)
-    identity_access_authorized_mail_title = JSON(validator=longlocal_v)
-    identity_access_denied_mail_template = JSON(validator=longlocal_v)
-    identity_access_denied_mail_title = JSON(validator=longlocal_v)
-    identity_access_request_mail_template = JSON(validator=longlocal_v)
-    identity_access_request_mail_title = JSON(validator=longlocal_v)
-    identity_provided_mail_template = JSON(validator=longlocal_v)
-    identity_provided_mail_title = JSON(validator=longlocal_v)
-
-    disable_admin_notification_emails = Bool(default=False)
-    disable_custodian_notification_emails = Bool(default=False)
-    disable_receiver_notification_emails = Bool(default=False)
-    send_email_for_every_event = Bool(default=True)
-
-    tip_expiration_threshold = Int(validator=natnum_v, default=72)
-    notification_threshold_per_hour = Int(validator=natnum_v, default=20)
-    notification_suspension_time=Int(validator=natnum_v, default=(2 * 3600))
-
-    exception_email_address = Unicode(validator=shorttext_v, default=u'globaleaks-stackexception@lists.globaleaks.org')
-    exception_email_pgp_key_fingerprint = Unicode(default=u'')
-    exception_email_pgp_key_public = Unicode(default=u'')
-    exception_email_pgp_key_expiration = DateTime(default_factory=datetime_null)
-
->>>>>>> 3b5e2f4c
     unicode_keys = [
         'server',
         'username',
