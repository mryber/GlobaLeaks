--- conflicted
+++ resolved
@@ -29,15 +29,9 @@
 
     if remove_key:
         # In all the cases below, the key is marked disabled as request
-<<<<<<< HEAD
-        user.pgp_key_public = None
-        user.pgp_key_fingerprint = None
-        user.pgp_key_expiration = None
-=======
         user.pgp_key_public = ''
         user.pgp_key_fingerprint = ''
         user.pgp_key_expiration = datetime_null()
->>>>>>> 3b5e2f4c
 
     elif pgp_key_public != '':
         gnob = GLBPGP()
