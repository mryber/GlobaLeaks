--- conflicted
+++ resolved
@@ -5,11 +5,7 @@
 cyclone
 storm
 transaction
-<<<<<<< HEAD
+txsocksx>=0.0.2
 PyCrypto
 Pillow
-=======
-txsocksx>=0.0.2
-PyCrypto
-scrypt
->>>>>>> a43109c6
+scrypt