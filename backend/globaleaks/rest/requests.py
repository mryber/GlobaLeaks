# -*- coding: UTF-8
#   Requests
#   ********
#
# This file contain the specification of all the requests that can be made by a
# GLClient to a GLBackend.
# These specifications may be used with rest.validateMessage() inside of the
# handler to verify if the request is correct.

uuid_regexp                       = r'^([a-f0-9]{8}-[a-f0-9]{4}-[a-f0-9]{4}-[a-f0-9]{4}-[a-f0-9]{12})$'
receiver_img_regexp               = r'^([a-f0-9]{8}-[a-f0-9]{4}-[a-f0-9]{4}-[a-f0-9]{4}-[a-f0-9]{12}).png$'
email_regexp                      = r'^([\w-]+\.)*[\w-]+@([\w-]+\.)+[a-z]{2,4}$|^$'
email_regexp_or_empty             = r'^([\w-]+\.)*[\w-]+@([\w-]+\.)+[a-z]{2,4}$|^$'
hidden_service_regexp             = r'^http://[0-9a-z]{16}\.onion$'
hidden_service_regexp_or_empty    = r'^http://[0-9a-z]{16}\.onion$$|^$'
https_url_regexp                  = r'^https://([0-9a-z\-]+)\.(.*)$'
https_url_regexp_or_empty         = r'^https://([0-9a-z\-]+)\.(.*)$|^$'

dateType = r'(.*)'

# contentType = r'(application|audio|text|video|image)'
# via stackoverflow:
# /^(application|audio|example|image|message|model|multipart|text|video)\/[a-zA-Z0-9]+([+.-][a-zA-z0-9]+)*$/
contentType = r'(.*)'

fileDict = {
    'name': unicode,
    'description': unicode,
    'size': int,
    'content_type': contentType,
    'date': dateType,
    }

formFieldsDict = {
    'key': unicode,
    'presentation_order': int,
    'name': unicode,
    'required': bool,
    'preview': bool,
    'hint': unicode,
    'type': unicode,
}

authDict = {
    'username' : unicode,
    'password' : unicode,
    'role' : unicode
}

wbSubmissionDesc = {
    'wb_steps' : list,
    'context_id' : uuid_regexp,
    'receivers' : [ uuid_regexp ],
    'files' : [ uuid_regexp ],
    'finalize' : bool,
}

receiverReceiverDesc = {
    'name' : unicode,
    'password' : unicode,
    'old_password': unicode,
    # 'username' : unicode, XXX at creation time is the same of mail_address
<<<<<<< HEAD
    'mail_address' : email_regexp,
    # mail_address contain the 'admin' inserted mail
    "ping_mail_address": email_regexp,
    # ping_mail_address is a copy of 'mail_address' if unset.
    'description' : unicode,
=======
    'mail_address': email_regexp,
    'ping_mail_address': email_regexp_or_empty,
    'description': unicode,
>>>>>>> 7f4b368a
    'gpg_key_armor': unicode,
    'gpg_key_remove': bool,
    "gpg_enable_notification": bool,
    "comment_notification": bool,
    "file_notification": bool,
    "tip_notification": bool,
    "message_notification": bool,
    "ping_notification": bool,
    "language": unicode,
    "timezone": int,
}

actorsCommentDesc = {
    'content' : unicode,
}

actorsTipOpsDesc = {
    'global_delete' : bool,
    'extend': bool,
}

adminStepDesc = {
    'label': unicode,
    'hint': unicode,
    'description': unicode,
    'children': list
}

adminNodeDesc = {
    'name': unicode,
    'description' : unicode,
    'presentation' : unicode,
    'subtitle': unicode,
    'footer': unicode,
    'security_awareness_title': unicode,
    'security_awareness_text': unicode,
    'whistleblowing_question': unicode,
    'whistleblowing_button': unicode,
    'hidden_service' : hidden_service_regexp_or_empty,
    'public_site' : https_url_regexp_or_empty,
    'stats_update_time' : int,
    'email' : email_regexp_or_empty, # FIXME old versions of globaleaks have an empty value
    'password' : unicode,            # and in addition the email is not set before wizard.
    'old_password' : unicode,
    'languages_enabled': [ unicode ],
    'languages_supported': list,
    'default_language' : unicode,
    'maximum_namesize': int,
    'maximum_textsize': int,
    'maximum_filesize': int,
    'tor2web_admin': bool,
    'tor2web_submission': bool,
    'tor2web_receiver': bool,
    'tor2web_unauth': bool,
    'postpone_superpower': bool,
    'can_delete_submission': bool,
    'exception_email': email_regexp,
    'reset_css': bool,
    'reset_homepage': bool,
    'ahmia': bool,
    'allow_unencrypted': bool,
    'wizard_done': bool,
    'disable_privacy_badge': bool,
    'disable_security_awareness_badge': bool,
    'disable_security_awareness_questions': bool,
    'configured': bool,
    'admin_language': unicode,
    'admin_timezone': int,
    'enable_custom_privacy_badge': bool,
    'custom_privacy_badge_tbb': unicode,
    'custom_privacy_badge_tor': unicode,
    'custom_privacy_badge_none': unicode,
}

adminNotificationDesc = {
    'server': unicode,
    'port': int,
    'security': unicode, # 'TLS' or 'SSL' only
    'username': unicode,
    'password': unicode,
    'source_name' : unicode,
    'source_email' : email_regexp,
    'admin_anomaly_template': unicode,
    'encrypted_tip_template': unicode,
    'encrypted_tip_mail_title': unicode,
    'plaintext_tip_template': unicode,
    'plaintext_tip_mail_title': unicode,
    'encrypted_file_template': unicode,
    'encrypted_file_mail_title': unicode,
    'plaintext_file_template': unicode,
    'plaintext_file_mail_title': unicode,
    'encrypted_comment_template': unicode,
    'encrypted_comment_mail_title': unicode,
    'plaintext_comment_template': unicode,
    'plaintext_comment_mail_title': unicode,
    'encrypted_message_template': unicode,
    'encrypted_message_mail_title': unicode,
    'plaintext_message_template': unicode,
    'plaintext_message_mail_title': unicode,
    'pgp_expiration_alert': unicode,
    'pgp_expiration_notice': unicode,
    'zip_description': unicode,
    'disable': bool,
}

adminContextDesc = {
    'name': unicode,
    'description': unicode,
    'receiver_introduction': unicode,
    'postpone_superpower': bool,
    'can_delete_submission': bool,
    'maximum_selectable_receivers': int,
    'tip_max_access' : int,
    'tip_timetolive' : int,
    'file_max_download' : int,
    'receivers' : [ uuid_regexp ],
    'steps': list,
    'select_all_receivers': bool,
    'show_small_cards': bool,
    'show_receivers': bool,
    'enable_private_messages': bool,
    'presentation_order': int,
}

adminContextFieldTemplateCopy = {
    'field_template_id': uuid_regexp,
    'context_id': uuid_regexp,
    'step_id': uuid_regexp,
}

adminReceiverDesc = {
    'password': unicode,
    'mail_address': email_regexp,
    'name': unicode,
    'description': unicode,
    'contexts': [ uuid_regexp ],
    'can_delete_submission': bool,
    'postpone_superpower': bool,
    'tip_notification': bool,
    'file_notification': bool,
    'comment_notification': bool,
    'message_notification': bool,
    'gpg_key_remove': bool,
    'gpg_key_fingerprint': unicode,
    'gpg_key_info': unicode,
    'gpg_key_armor': unicode,
    'gpg_key_status': unicode,
    'gpg_enable_notification': bool,
    'presentation_order': int,
    "language": unicode,
    "timezone": int,
}

anonNodeDesc = {
    'name': unicode,
    'subtitle': unicode,
    'description': unicode,
    'presentation': unicode,
    'footer': unicode,
    'security_awareness_title': unicode,
    'security_awareness_text': unicode,
    'hidden_service' : hidden_service_regexp_or_empty,
    'public_site' : https_url_regexp_or_empty,
    'email' : email_regexp,
    'languages_enabled': [ unicode ],
    'languages_supported': list,
    'default_language' : unicode,
    'maximum_namesize': int,
    'maximum_textsize': int,
    'maximum_filesize': int,
    'tor2web_admin': bool,
    'tor2web_submission': bool,
    'tor2web_receiver': bool,
    'tor2web_unauth': bool,
    'postpone_superpower': bool,
    'can_delete_submission': bool,
    'ahmia': bool,
    'allow_unencrypted': bool,
    'wizard_done': bool,
    'configured': bool,
    'disable_privacy_badge': bool,
    'disable_security_awareness_badge': bool,
    'disable_security_awareness_questions': bool,
    'enable_custom_privacy_badge': bool,
    'custom_privacy_badge_tbb': unicode,
    'custom_privacy_badge_tor': unicode,
    'custom_privacy_badge_none': unicode,

}

TipOverview = {
    'status': unicode,
    'context_id': uuid_regexp,
    'creation_lifetime': dateType,
    'receivertips': list,
    'creation_date': dateType,
    'context_name': unicode,
    'id': uuid_regexp,
    'wb_access_counter': int,
    'internalfiles': list,
    'comments': list,
    'wb_last_access': unicode,
    'expiration_date': dateType,
}

TipsOverview = [ TipOverview ]

UserOverview = {
    'receivertips': list,
    'receiverfiles': list,
    'gpg_key_status': unicode,
    'id': uuid_regexp,
    'name': unicode,
}

UsersOverview = [ UserOverview ]

FileOverview = {
    'rfiles': int,
    'stored': bool,
    'name': unicode,
    'content_type': unicode,
    'itip': uuid_regexp,
    'path': unicode,
    'creation_date': dateType,
    'id': uuid_regexp,
    'size': int,
}

FilesOverview = [ FileOverview ]

StatsLine = {
     'file_uploaded': int,
     'new_submission': int,
     'finalized_submission': int,
     'anon_requests': int,
     'creation_date': dateType,
}

StatsCollection = [ StatsLine ]

AnomalyLine = {
     'message': unicode,
     'creation_date': dateType,
}

AnomaliesCollection = [ AnomalyLine ]

nodeReceiver = {
     'update_date': unicode,
     'name': unicode,
     'contexts': [ uuid_regexp ],
     'description': unicode,
     'presentation_order': int,
     'gpg_key_status': unicode,
     'id': uuid_regexp,
     'creation_date': dateType,
}

nodeReceiverCollection = [ nodeReceiver ]

# TODO - TO be removed when migration is complete
field = {
    'incremental_number': int,
    'name': unicode,
    'hint': unicode,
    'required': bool,
    'presentation_order': int,
    'trigger': list,
    'key': uuid_regexp,
    'preview': bool,
    'type': unicode,
}

nodeContext = {
    'select_all_receivers': bool,
    'name': unicode,
    'presentation_order': int,
    'description': unicode,
    'tip_timetolive': int,
    'submission_introduction': unicode,
    'maximum_selectable_receivers': int,
    'show_small_cards': bool,
    'show_receivers': bool,
    'enable_private_messages': bool,
    'file_max_download': int,
    'tip_max_access': int,
    'id': uuid_regexp,
    'receivers': [ uuid_regexp ],
    'submission_disclaimer': unicode,
}

nodeContextCollection = [ nodeContext ]

ahmiaDesc = {
    'description': unicode,
    'language': unicode,
    'title': unicode,
    'contactInformation': unicode,
    'relation': unicode,
    'keywords': unicode,
    'type': unicode,
}

staticFile = {
    'elapsed_time': float,
    'size': int,
    'filelocation': unicode,
    'content_type': unicode,
    'filename': unicode,
}

staticFileCollectionElem = {
    'size': int,
    'filename': unicode,
}

staticFileCollection = [ staticFileCollectionElem ]

internalTipDesc = {
    'wb_steps': list,
    'receivers': [ uuid_regexp ],
    'context_id': uuid_regexp,
    'access_limit': int,
    'creation_date': dateType,
    'mark': unicode,
    'id': uuid_regexp,
    'files': [ uuid_regexp ],
    'expiration_date': dateType,
    'download_limit': int,
}

# TODO if the admin has visibility to different variables compared to the WB
# if its so, rename to FieldDesc (generic)

FieldDescFromTemplate = {
    'template_id': uuid_regexp,
    'step_id': uuid_regexp
}

FieldDesc = {
    'label': unicode,
    'description': unicode,
    'hint': unicode,
    'multi_entry': bool,
    'x': int,
    'y': int,
    'required': bool,
    'preview': bool,
    'stats_enabled': bool,
    'type': (r'^('
             'inputbox|'
             'textarea|'
             'selectbox|'
             'checkbox|'
             'modal|'
             'dialog|'
             'tos|'
             'fileupload|'
             'fieldgroup)$'),
    'options': list,
    'children': list,
}

wizardStepDesc = {
    'label': dict,
    'hint': dict,
    'description': dict,
    'children': list,
}

wizardNodeDesc = {
    'presentation': dict,
    'footer': dict,
    'subtitle': dict,
}

wizardAppdataDesc = {
    'version': int,
    'fields': [ wizardStepDesc ],
    'node': wizardNodeDesc,
}

wizardFirstSetup = {
    'receiver' : adminReceiverDesc,
    'context' : adminContextDesc,
    'node' : adminNodeDesc,
    'appdata' : wizardAppdataDesc,
}<|MERGE_RESOLUTION|>--- conflicted
+++ resolved
@@ -60,17 +60,11 @@
     'password' : unicode,
     'old_password': unicode,
     # 'username' : unicode, XXX at creation time is the same of mail_address
-<<<<<<< HEAD
     'mail_address' : email_regexp,
     # mail_address contain the 'admin' inserted mail
     "ping_mail_address": email_regexp,
     # ping_mail_address is a copy of 'mail_address' if unset.
     'description' : unicode,
-=======
-    'mail_address': email_regexp,
-    'ping_mail_address': email_regexp_or_empty,
-    'description': unicode,
->>>>>>> 7f4b368a
     'gpg_key_armor': unicode,
     'gpg_key_remove': bool,
     "gpg_enable_notification": bool,
