--- conflicted
+++ resolved
@@ -3,7 +3,6 @@
 from storm.exceptions import NotOneError
 
 from twisted.internet.defer import inlineCallbacks
-from twisted.internet import defer, reactor
 from cyclone.util import ObjectDict as OD
 
 from globaleaks.models import Node, User
@@ -308,12 +307,8 @@
         self.write({'session_id': self.current_user.id,
                     'user_id': unicode(self.current_user.user_id)})
 
-<<<<<<< HEAD
-    @defer.inlineCallbacks
-=======
     @unauthenticated
     @inlineCallbacks
->>>>>>> 8ab64577
     def post(self):
         """
         This is the /login handler expecting login/password/role,
@@ -346,10 +341,7 @@
         self.write({'session_id': self.generate_session(role, user_id),
                     'user_id': unicode(user_id)})
 
-<<<<<<< HEAD
-=======
     @authenticated('*')
->>>>>>> 8ab64577
     def delete(self):
         """
         Logout the user.
