--- conflicted
+++ resolved
@@ -39,10 +39,6 @@
 
         handler = self.request(self.wizard_blob, role='admin')
         yield handler.post()
-<<<<<<< HEAD
-        
-=======
 
->>>>>>> 766214ab
         handler = self.request(self.wizard_blob, role='admin')
         yield self.assertFailure(handler.post(), errors.ForbiddenOperation)