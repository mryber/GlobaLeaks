# -*- encoding: utf-8 -*-
#
# This is a test of the code implemented in:
#
#
import os

from twisted.internet.defer import inlineCallbacks
from storm.expr import Desc

from globaleaks.tests import helpers
from globaleaks.handlers import admin, submission
from globaleaks.handlers.admin.field import create_field
from globaleaks.jobs import delivery_sched
from globaleaks.plugins.base import Event
from globaleaks.settings import transact_ro
from globaleaks.models import Node, InternalTip, ReceiverTip
from globaleaks.jobs.notification_sched import serialize_receivertip
from globaleaks.utils.templating import Templating


generic_keyword_list = [
    '%NodeName%',
    '%HiddenService%',
    '%PublicSite%',
    '%ReceiverName%',
    '%ContextName%',
]

tip_keyword_list = [
    '%TipTorURL%',
    '%TipT2WURL%',
    '%TipNum%',
]

protected_keyword_list = [
    '%TipFields%'
]

comment_keyword_list = [
    '%CommentSource%',
]

file_keyword_list = [
    '%FileName%',
    '%FileType%',
    '%FileSize%',
]

alarm_keyword_list = [
    "%ActivityAlarmLevel%",
    "%ActivityDump%",
    "%DiskAlarmLevel%",
    "%DiskDump%",
]

templates_file = {
     "admin_anomaly_template.txt" : [ generic_keyword_list, alarm_keyword_list ],
     "encrypted_comment_mail_title.txt" : [ generic_keyword_list, tip_keyword_list, comment_keyword_list ],
     "encrypted_comment_template.txt" : [ generic_keyword_list, tip_keyword_list, comment_keyword_list ],
     "encrypted_file_mail_title.txt" : [ generic_keyword_list, tip_keyword_list, file_keyword_list ],
     "encrypted_file_template.txt" : [ generic_keyword_list, tip_keyword_list, file_keyword_list ],
     "encrypted_message_mail_title.txt" : [generic_keyword_list, tip_keyword_list ],
     "encrypted_message_template.txt" : [ generic_keyword_list, tip_keyword_list ], # do not exist mail keyword ?
     "encrypted_tip_mail_template.txt" : [generic_keyword_list, tip_keyword_list ],
     "encrypted_tip_mail_title.txt" : [generic_keyword_list, tip_keyword_list ],
     "encrypted_tip_template.txt" : [generic_keyword_list, tip_keyword_list, protected_keyword_list],
     "pgp_expiration_alert.txt" : [ generic_keyword_list ], # XXX ?
     "pgp_expiration_notice.txt" : [ generic_keyword_list ],
     "plaintext_comment_mail_title.txt" : [ generic_keyword_list, tip_keyword_list, comment_keyword_list ],
     "plaintext_comment_template.txt" : [ generic_keyword_list, tip_keyword_list, comment_keyword_list ],
     "plaintext_file_mail_title.txt" : [ generic_keyword_list, tip_keyword_list, file_keyword_list],
     "plaintext_file_template.txt" : [ generic_keyword_list, tip_keyword_list, file_keyword_list ],
     "plaintext_message_mail_title.txt" : [generic_keyword_list, tip_keyword_list ],
     "plaintext_message_template.txt" : [ generic_keyword_list, tip_keyword_list ],
     "plaintext_tip_mail_title.txt" : [ generic_keyword_list, tip_keyword_list ],
     "plaintext_tip_template.txt" : [ generic_keyword_list, tip_keyword_list ],
     "zip_description.txt" : [ generic_keyword_list, tip_keyword_list ] # File ?
}

# Templating 'supported_event_type' is a method variable with a different pattern
# the whole test can be re-engineered
supported_event_types = { u'encrypted_tip' : 'Tip',
                          u'plaintext_tip' : 'Tip',
                          u'encrypted_file' : 'File',
                          u'plaintext_file' : 'File',
                          u'encrypted_comment' : 'Comment',
                          u'plaintext_comment' : 'Comment',
                          u'encrypted_message' : 'Message',
                          u'plaintext_message' : 'Message',
                          u'zip_collection' : 'Collection'
                          }

class notifTemplateTest(helpers.TestGL):
    """
    Not yet implemented, but present in templating.py

<<<<<<< HEAD
    u'encrypted_expiring_tip' : 'Tip',
    u'plaintext_expiring_tip' : 'Tip',
    """
=======
    templates_list = [
        'default_ETNT.txt',
        'default_PTNT.txt',
        'default_ECNT.txt',
        'default_PCNT.txt',
        'default_EMNT.txt',
        'default_PMNT.txt',
        'default_EFNT.txt',
        'default_PFNT.txt',
        'default_ZCT.txt'
    ]

    generic_keyword_list = [
        '%NodeName%',
        '%HiddenService%',
        '%PublicSite%',
        '%ReceiverName%',
        '%ContextName%',
    ]

    tip_keyword_list = [
        '%TipTorURL%',
        '%TipT2WURL%',
        '%TipNum%',
    ]

    protected_keyword_list = [
        '%TipFields%'
    ]

    comment_keyword_list = [
        '%CommentSource%',
    ]

    file_keyword_list = [
        '%FileName%',
        '%FileType%',
        '%FileSize%',
    ]

    templates = {}

    @inlineCallbacks
    def setUp(self):
        yield super(notifTemplateTest, self).setUp()

        ### INITIALIZE BLOCK
        self.mockContext =helpers.MockDict().dummyContext
        self.mockReceiver = helpers.MockDict().dummyReceiver
        self.mockNode = helpers.MockDict().dummyNode
        self.mockFields = helpers.MockDict().dummyFields

        for idx, field in enumerate(self.mockFields):
            f = yield create_field(field, 'en')
            self.mockFields[idx]['id'] = f['id']

        self.mockContext['steps'][0]['children'] = [
            self.mockFields[0]['id'], # Field 1
            self.mockFields[1]['id'], # Field 2
            self.mockFields[4]['id']  # Generalities
        ]


        self.createdContext = yield admin.create_context(self.mockContext)
        self.assertTrue(self.createdContext.has_key('id'))

        self.mockReceiver['contexts'] = [ self.createdContext['id'] ]

        self.createdReceiver = yield admin.create_receiver(self.mockReceiver)
        self.assertTrue(self.createdReceiver.has_key('id'))

        self.createdNode = yield admin.update_node(self.mockNode)
        self.assertTrue(self.createdNode.has_key('version'))
        ### END OF THE INITIALIZE BLOCK

    @transact_ro
    def get_a_fucking_random_submission(self, store):

        aits = store.find(InternalTip)
        self.failIfEqual(aits.count(), 0,
                         "in our Eternal Mangekyō Sharingan, no InternalTip are available")

        rits = store.find(ReceiverTip)
        self.failIfEqual(rits.count(), 0,
                         "in our Eternal Mangekyō Sharingan, no ReceiverTip are available")

        # just because
        # storm.exceptions.UnorderedError: Can't use first() on unordered result set
        rits.order_by(Desc(ReceiverTip.id))
        return serialize_receivertip(rits.first())
>>>>>>> eaa2befd

    @inlineCallbacks
    def _fill_event_dict(self, event_type, event_trigger):
        """
        A notification is based on the Node, Context and Receiver values,
        that has to be taken from the database.
        """
<<<<<<< HEAD
        receiver_dict = yield admin.get_receiver(self.createdReceiver['id'])
        context_dict = yield admin.get_context(self.createdContext['id'])
        notif_dict = yield admin.get_notification()

        yield admin.import_memory_variables()
        node_dict = yield admin.admin_serialize_node()

        # is a mock 'trigger_info' and 'trigger_parent' at the moment
        self.tip['name'] = ' foo '
        self.tip['size'] = ' 123 '
        self.tip['content_type'] = ' application/javascript '
        self.tip['creation_date'] = context_dict['creation_date']
        self.tip['type'] = ' sorry maker '
        # this is requested in the file cases

        self.event = Event(type = event_type,
                           trigger = event_trigger,
                           notification_settings = notif_dict,
                           node_info = node_dict,
                           receiver_info = receiver_dict,
                           context_info = context_dict,
                           plugin = None,
                           trigger_info = self.tip,
                           trigger_parent = self.tip )
=======
        self.assertEqual(event_type, u'encrypted_tip')
        self.assertEqual(trigger, 'Tip')

        if event_type == u'encrypted_tip' and trigger == 'Tip':

            receiver_dict = yield admin.get_receiver(self.createdReceiver['id'])
            context_dict = yield admin.get_context(self.createdContext['id'])
            steps_dict = yield admin.get_context_steps(self.createdContext['id'])
            notif_dict = yield admin.notification.get_notification()

            yield admin.import_memory_variables()
            node_dict = yield admin.admin_serialize_node()

            tip_dict = yield self.get_a_fucking_random_submission()

            self.event = Event(
                type = u'encrypted_tip',
                trigger = 'Tip',
                notification_settings = notif_dict,
                node_info = node_dict,
                receiver_info = receiver_dict,
                context_info = context_dict,
                steps_info = steps_dict,
                plugin = None,
                trigger_info = tip_dict,
                trigger_parent = None
            )
>>>>>>> eaa2befd


    @inlineCallbacks
    def test_keywords_conversion(self):

        ### INITIALIZE BLOCK
        self.templates = {}
        for templf, keywords_list in templates_file.iteritems():
            tp_path = os.path.join(os.getcwd(), '../../client/app/data/txt', templf)

            # we simply check for file opening while translation
            # related things happen at db level
            with open(tp_path) as f:
                self.templates[templf] = f.read()
                self.assertGreater(self.templates[templf], 0)

<<<<<<< HEAD
            for kwl in keywords_list:
                for keyword in kwl:
                    self.templates[templf] += " " + keyword + " / "

        ### INITIALIZE DATABASE
        self.mockContext =helpers.MockDict().dummyContext
        self.mockReceiver = helpers.MockDict().dummyReceiver
        self.mockNode = helpers.MockDict().dummyNode

        self.createdContext = yield admin.create_context(self.mockContext)
        self.assertTrue(self.createdContext.has_key('id'))

        self.mockReceiver['contexts'] = [ self.createdContext['id'] ]
        
        self.createdReceiver = yield admin.create_receiver(self.mockReceiver)
        self.assertTrue(self.createdReceiver.has_key('id'))

        self.createdNode = yield admin.update_node(self.mockNode)
        self.assertTrue(self.createdNode.has_key('version'))
        ### END OF THE INITIALIZE BLOCK
=======
    @inlineCallbacks
    def test_keywords_conversion(self):
        self.templates = {}
        for t in self.templates_list:
            self.templates[t] = ""

            for k in notifTemplateTest.generic_keyword_list:
                self.templates[t] += " " + k

        for k in notifTemplateTest.tip_keyword_list:
            self.templates['default_ETNT.txt'] += " " + k
            self.templates['default_PTNT.txt'] += " " + k

        for k in notifTemplateTest.protected_keyword_list:
            self.templates['default_ETNT.txt'] += " " + k

        for k in notifTemplateTest.comment_keyword_list:
            self.templates['default_ECNT.txt'] += " " + k
            self.templates['default_PCNT.txt'] += " " + k

        for k in notifTemplateTest.file_keyword_list:
            self.templates['default_EFNT.txt'] += " " + k
            self.templates['default_PFNT.txt'] += " " + k

        # THE REAL CONVERSION TEST START HERE:
        self.mockSubmission = helpers.MockDict().dummySubmission
        self.mockSubmission['finalize'] = True
        self.mockSubmission['context_id'] = self.createdReceiver['contexts'][0]
        self.mockSubmission['receivers'] = [ self.createdReceiver['id'] ]
        self.mockSubmission['wb_steps'] = yield helpers.fill_random_fields(self.createdContext['id'])
        self.createdSubmission = yield submission.create_submission(self.mockSubmission, finalize=True)

        created_rtip = yield delivery_sched.tip_creation()
        self.assertEqual(len(created_rtip), 1)

        yield self._fill_event(u'encrypted_tip', 'Tip', created_rtip[0])

        # with the event, we can finally call the template filler
        gentext = Templating().format_template(self.templates['default_ETNT.txt'], self.event)

        self.assertSubstring(self.createdContext['name'], gentext)
        self.assertSubstring(created_rtip[0], gentext)
        self.assertSubstring(self.createdNode['public_site'], gentext)
        self.assertSubstring(self.createdNode['hidden_service'], gentext)

        ## HERE ARE ADDED SOME CHECK

        # http://witchwind.wordpress.com/2013/12/15/piv-is-always-rape-ok/
        # wtf has the internet in those days ? bwahahaah
        tip_num_test = Templating().format_template(u'%TipNum%', self.event)
        new_id = self.event.trigger_info['id'].replace('1', '2')
        new_id.replace('3', '4')
        self.event.trigger_info['id'] = new_id.replace('5', '6')
        different_num = Templating().format_template(u'%TipNum%', self.event)
        self.assertNotEqual(tip_num_test, different_num)
    test_keywords_conversion.skip = 'Skipped due to #1024'


    @inlineCallbacks
    def test_default_template_keywords(self):

        self._load_defaults()
>>>>>>> eaa2befd

        # THE REAL CONVERSION TEST START HERE:
        self.mockSubmission = helpers.MockDict().dummySubmission
        self.mockSubmission['finalize'] = True
        self.mockSubmission['context_id'] = self.createdReceiver['contexts'][0]
        self.mockSubmission['receivers'] = [ self.createdReceiver['id'] ]
        self.mockSubmission['wb_steps'] = yield helpers.fill_random_fields(self.createdContext['id'])
        self.createdSubmission = yield submission.create_submission(self.mockSubmission, finalize=True)

        created_rtip = yield delivery_sched.tip_creation()
        self.assertEqual(len(created_rtip), 1)

<<<<<<< HEAD
        # some doubt in the next two lines: is just to have a mock tip
        self.tip = dict(self.mockSubmission)
        self.tip['id'] = created_rtip[0]

        for fname, template in self.templates.iteritems():
=======
        yield self._fill_event(u'encrypted_tip', 'Tip', created_rtip[0])

        # with the event, we can finally call the template filler
        gentext = Templating().format_template(self.templates['default_ETNT.txt'], self.event)

        self.assertSubstring(self.createdContext['name'], gentext)
        self.assertSubstring(created_rtip[0], gentext)
        self.assertSubstring(self.createdNode['public_site'], gentext)


    @inlineCallbacks
    def test_tor2web_absence(self):
        """
        This test checks:
        https://github.com/globaleaks/GlobaLeaks/issues/268
        """

        # be sure of Tor2Web capability
        for attrname in Node.localized_strings:
            self.mockNode[attrname] = self.mockNode[attrname]['en']
        self.createdNode = yield admin.update_node(self.mockNode)
        yield admin.import_memory_variables()

        self._load_defaults()

        self.mockSubmission = helpers.MockDict().dummySubmission
        self.mockSubmission['finalize'] = True
        self.mockSubmission['context_id'] = self.createdReceiver['contexts'][0]
        self.mockSubmission['receivers'] = [ self.createdReceiver['id'] ]
        self.mockSubmission['wb_steps'] = yield helpers.fill_random_fields(self.createdContext['id'])
        self.createdSubmission = yield submission.create_submission(self.mockSubmission, finalize=True)

        created_rtip = yield delivery_sched.tip_creation()
        self.assertEqual(len(created_rtip), 1)
>>>>>>> eaa2befd

            # look for appropriate event_type, event_trigger
            event_type = u''
            event_trigger = ''
            for e_t, e_tri in supported_event_types.iteritems():
                if fname.startswith(e_t):
                    event_type = e_t
                    event_trigger = e_tri
                    break

<<<<<<< HEAD
            if not event_type:
                # we've nothing to do not!
                break
=======
        # adding funny configured variables
        self.templates['default_ETNT.txt'] += " %OttimoDireiOOOttimoDirei%"
>>>>>>> eaa2befd

            yield self._fill_event_dict(event_type, event_trigger)

            # with the event, we can finally call the template filler
            gentext = Templating().format_template(template, self.event)

            self.assertSubstring(self.createdContext['name'], gentext)
            self.assertSubstring(self.createdNode['public_site'], gentext)
            self.assertSubstring(self.createdNode['hidden_service'], gentext)
<|MERGE_RESOLUTION|>--- conflicted
+++ resolved
@@ -1,8 +1,4 @@
 # -*- encoding: utf-8 -*-
-#
-# This is a test of the code implemented in:
-#
-#
 import os
 
 from twisted.internet.defer import inlineCallbacks
@@ -19,87 +15,8 @@
 from globaleaks.utils.templating import Templating
 
 
-generic_keyword_list = [
-    '%NodeName%',
-    '%HiddenService%',
-    '%PublicSite%',
-    '%ReceiverName%',
-    '%ContextName%',
-]
-
-tip_keyword_list = [
-    '%TipTorURL%',
-    '%TipT2WURL%',
-    '%TipNum%',
-]
-
-protected_keyword_list = [
-    '%TipFields%'
-]
-
-comment_keyword_list = [
-    '%CommentSource%',
-]
-
-file_keyword_list = [
-    '%FileName%',
-    '%FileType%',
-    '%FileSize%',
-]
-
-alarm_keyword_list = [
-    "%ActivityAlarmLevel%",
-    "%ActivityDump%",
-    "%DiskAlarmLevel%",
-    "%DiskDump%",
-]
-
-templates_file = {
-     "admin_anomaly_template.txt" : [ generic_keyword_list, alarm_keyword_list ],
-     "encrypted_comment_mail_title.txt" : [ generic_keyword_list, tip_keyword_list, comment_keyword_list ],
-     "encrypted_comment_template.txt" : [ generic_keyword_list, tip_keyword_list, comment_keyword_list ],
-     "encrypted_file_mail_title.txt" : [ generic_keyword_list, tip_keyword_list, file_keyword_list ],
-     "encrypted_file_template.txt" : [ generic_keyword_list, tip_keyword_list, file_keyword_list ],
-     "encrypted_message_mail_title.txt" : [generic_keyword_list, tip_keyword_list ],
-     "encrypted_message_template.txt" : [ generic_keyword_list, tip_keyword_list ], # do not exist mail keyword ?
-     "encrypted_tip_mail_template.txt" : [generic_keyword_list, tip_keyword_list ],
-     "encrypted_tip_mail_title.txt" : [generic_keyword_list, tip_keyword_list ],
-     "encrypted_tip_template.txt" : [generic_keyword_list, tip_keyword_list, protected_keyword_list],
-     "pgp_expiration_alert.txt" : [ generic_keyword_list ], # XXX ?
-     "pgp_expiration_notice.txt" : [ generic_keyword_list ],
-     "plaintext_comment_mail_title.txt" : [ generic_keyword_list, tip_keyword_list, comment_keyword_list ],
-     "plaintext_comment_template.txt" : [ generic_keyword_list, tip_keyword_list, comment_keyword_list ],
-     "plaintext_file_mail_title.txt" : [ generic_keyword_list, tip_keyword_list, file_keyword_list],
-     "plaintext_file_template.txt" : [ generic_keyword_list, tip_keyword_list, file_keyword_list ],
-     "plaintext_message_mail_title.txt" : [generic_keyword_list, tip_keyword_list ],
-     "plaintext_message_template.txt" : [ generic_keyword_list, tip_keyword_list ],
-     "plaintext_tip_mail_title.txt" : [ generic_keyword_list, tip_keyword_list ],
-     "plaintext_tip_template.txt" : [ generic_keyword_list, tip_keyword_list ],
-     "zip_description.txt" : [ generic_keyword_list, tip_keyword_list ] # File ?
-}
-
-# Templating 'supported_event_type' is a method variable with a different pattern
-# the whole test can be re-engineered
-supported_event_types = { u'encrypted_tip' : 'Tip',
-                          u'plaintext_tip' : 'Tip',
-                          u'encrypted_file' : 'File',
-                          u'plaintext_file' : 'File',
-                          u'encrypted_comment' : 'Comment',
-                          u'plaintext_comment' : 'Comment',
-                          u'encrypted_message' : 'Message',
-                          u'plaintext_message' : 'Message',
-                          u'zip_collection' : 'Collection'
-                          }
-
 class notifTemplateTest(helpers.TestGL):
-    """
-    Not yet implemented, but present in templating.py
-
-<<<<<<< HEAD
-    u'encrypted_expiring_tip' : 'Tip',
-    u'plaintext_expiring_tip' : 'Tip',
-    """
-=======
+
     templates_list = [
         'default_ETNT.txt',
         'default_PTNT.txt',
@@ -190,40 +107,13 @@
         # storm.exceptions.UnorderedError: Can't use first() on unordered result set
         rits.order_by(Desc(ReceiverTip.id))
         return serialize_receivertip(rits.first())
->>>>>>> eaa2befd
-
-    @inlineCallbacks
-    def _fill_event_dict(self, event_type, event_trigger):
-        """
-        A notification is based on the Node, Context and Receiver values,
-        that has to be taken from the database.
-        """
-<<<<<<< HEAD
-        receiver_dict = yield admin.get_receiver(self.createdReceiver['id'])
-        context_dict = yield admin.get_context(self.createdContext['id'])
-        notif_dict = yield admin.get_notification()
-
-        yield admin.import_memory_variables()
-        node_dict = yield admin.admin_serialize_node()
-
-        # is a mock 'trigger_info' and 'trigger_parent' at the moment
-        self.tip['name'] = ' foo '
-        self.tip['size'] = ' 123 '
-        self.tip['content_type'] = ' application/javascript '
-        self.tip['creation_date'] = context_dict['creation_date']
-        self.tip['type'] = ' sorry maker '
-        # this is requested in the file cases
-
-        self.event = Event(type = event_type,
-                           trigger = event_trigger,
-                           notification_settings = notif_dict,
-                           node_info = node_dict,
-                           receiver_info = receiver_dict,
-                           context_info = context_dict,
-                           plugin = None,
-                           trigger_info = self.tip,
-                           trigger_parent = self.tip )
-=======
+
+    @inlineCallbacks
+    def _fill_event(self, event_type, trigger, trigger_id):
+        """
+        Here I'm testing only encrypted_tip because trigger a bigger
+        amount of %KeyWords%
+        """
         self.assertEqual(event_type, u'encrypted_tip')
         self.assertEqual(trigger, 'Tip')
 
@@ -251,45 +141,21 @@
                 trigger_info = tip_dict,
                 trigger_parent = None
             )
->>>>>>> eaa2befd
-
-
-    @inlineCallbacks
-    def test_keywords_conversion(self):
-
-        ### INITIALIZE BLOCK
-        self.templates = {}
-        for templf, keywords_list in templates_file.iteritems():
-            tp_path = os.path.join(os.getcwd(), '../../client/app/data/txt', templf)
+
+    def _load_defaults(self):
+        # CWD is on _trial_temp
+
+        tps_path = 'globaleaks/db/'
+
+        for t in self.templates_list:
+            tp_path = os.path.join(os.getcwd(), '..', tps_path, t)
 
             # we simply check for file opening while translation
             # related things happen at db level
             with open(tp_path) as f:
-                self.templates[templf] = f.read()
-                self.assertGreater(self.templates[templf], 0)
-
-<<<<<<< HEAD
-            for kwl in keywords_list:
-                for keyword in kwl:
-                    self.templates[templf] += " " + keyword + " / "
-
-        ### INITIALIZE DATABASE
-        self.mockContext =helpers.MockDict().dummyContext
-        self.mockReceiver = helpers.MockDict().dummyReceiver
-        self.mockNode = helpers.MockDict().dummyNode
-
-        self.createdContext = yield admin.create_context(self.mockContext)
-        self.assertTrue(self.createdContext.has_key('id'))
-
-        self.mockReceiver['contexts'] = [ self.createdContext['id'] ]
-        
-        self.createdReceiver = yield admin.create_receiver(self.mockReceiver)
-        self.assertTrue(self.createdReceiver.has_key('id'))
-
-        self.createdNode = yield admin.update_node(self.mockNode)
-        self.assertTrue(self.createdNode.has_key('version'))
-        ### END OF THE INITIALIZE BLOCK
-=======
+                self.templates[t] = f.read()
+                self.assertGreater(self.templates[t], 0)
+
     @inlineCallbacks
     def test_keywords_conversion(self):
         self.templates = {}
@@ -352,7 +218,6 @@
     def test_default_template_keywords(self):
 
         self._load_defaults()
->>>>>>> eaa2befd
 
         # THE REAL CONVERSION TEST START HERE:
         self.mockSubmission = helpers.MockDict().dummySubmission
@@ -365,13 +230,6 @@
         created_rtip = yield delivery_sched.tip_creation()
         self.assertEqual(len(created_rtip), 1)
 
-<<<<<<< HEAD
-        # some doubt in the next two lines: is just to have a mock tip
-        self.tip = dict(self.mockSubmission)
-        self.tip['id'] = created_rtip[0]
-
-        for fname, template in self.templates.iteritems():
-=======
         yield self._fill_event(u'encrypted_tip', 'Tip', created_rtip[0])
 
         # with the event, we can finally call the template filler
@@ -406,31 +264,18 @@
 
         created_rtip = yield delivery_sched.tip_creation()
         self.assertEqual(len(created_rtip), 1)
->>>>>>> eaa2befd
-
-            # look for appropriate event_type, event_trigger
-            event_type = u''
-            event_trigger = ''
-            for e_t, e_tri in supported_event_types.iteritems():
-                if fname.startswith(e_t):
-                    event_type = e_t
-                    event_trigger = e_tri
-                    break
-
-<<<<<<< HEAD
-            if not event_type:
-                # we've nothing to do not!
-                break
-=======
+
+        yield self._fill_event(u'encrypted_tip', 'Tip', created_rtip[0])
+
         # adding funny configured variables
         self.templates['default_ETNT.txt'] += " %OttimoDireiOOOttimoDirei%"
->>>>>>> eaa2befd
-
-            yield self._fill_event_dict(event_type, event_trigger)
-
-            # with the event, we can finally call the template filler
-            gentext = Templating().format_template(template, self.event)
-
-            self.assertSubstring(self.createdContext['name'], gentext)
-            self.assertSubstring(self.createdNode['public_site'], gentext)
-            self.assertSubstring(self.createdNode['hidden_service'], gentext)
+
+        # with the event, we can finally call the format checks
+        gentext = Templating().format_template(self.templates['default_ETNT.txt'], self.event)
+
+        self.assertSubstring(self.createdContext['name'], gentext)
+        self.assertSubstring(created_rtip[0], gentext)
+        self.assertNotSubstring("%TipT2WURL%", gentext)
+
+        # test against funny configured variables
+        self.assertSubstring("%OttimoDireiOOOttimoDirei%", gentext)