--- conflicted
+++ resolved
@@ -264,37 +264,6 @@
             'label': '{"en": "test label"}',
             'description': '{"en": "test description"}',
             'hint': '{"en": "test hint"}',
-            'multi_entry': False,
-<<<<<<< HEAD
-            'type': 'fieldgroup',
-=======
-            'type': 'checkbox',
->>>>>>> 3086f546
-            'options': {},
-            'required': False,
-            'preview': False,
-            'stats_enabled': True,
-            'x': 0,
-            'y': 0
-        }
-<<<<<<< HEAD
-        attrs.update(custom_attrs)
-        return models.Field.new(store, attrs).id
-
-    @transact
-    def field_delete(self, store, field_id):
-        models.Field.get(store, field_id).delete(store)
-=======
-
-        return Field.new(store, attrs).id
-
-    @transact
-    def create_field_group(self, store):
-
-        attrs = {
-            'label': "{'en': 'test label'}",
-            'description': "{'en': 'test description'}",
-            'hint': "{'en': 'test hint'}",
             'multi_entry': False,
             'type': 'fieldgroup',
             'options': {},
@@ -304,10 +273,12 @@
             'x': 0,
             'y': 0
         }
-
-        return Field.new(store, attrs).id
-
->>>>>>> 3086f546
+        attrs.update(custom_attrs)
+        return models.Field.new(store, attrs).id
+
+    @transact
+    def field_delete(self, store, field_id):
+        models.Field.get(store, field_id).delete(store)
 
     @transact
     def add_children(self, store, field_id, *field_ids):
@@ -326,7 +297,6 @@
         field_id = yield self.create_field()
         yield self.assert_model_exists(models.Field, field_id)
 
-<<<<<<< HEAD
         field_id = yield self.create_field(type='checkbox')
         yield self.assert_model_exists(models.Field, field_id)
 
@@ -368,23 +338,6 @@
 
         yield self.field_delete(self.generalities_id)
         yield self.assert_model_not_exists(models.Field, self.generalities_id)
-=======
-        exists = yield self._exists('Field', field_id)
-        self.assertFalse(exists, "Field still exists")
-
-    @inlineCallbacks
-    def test_003_field_group_creation(self):
-        field_group_id = yield self.create_field_group()
-        exists = yield self._exists('Field', field_group_id)
-        self.assertTrue(exists, "Field does not exist")
-
-    @inlineCallbacks
-    def test_004_delete_field_group_with_children(self):
-        field_id = yield self.create_field()
-        field_group_id = yield self.create_field_group()
-
-        yield self.transact_field_delete(field_group_id)
->>>>>>> 3086f546
 
 
 class TestStep(helpers.TestGL):
@@ -412,7 +365,6 @@
         yield super(TestStep, self).setUp(create_node=False)
 
     @transact
-<<<<<<< HEAD
     def create_step(self, store, context_id, number):
         return models.Step.new(store, context_id, number, self.generalities_id)
 
@@ -423,63 +375,4 @@
         yield self.create_step(context_id, 0)
         yield self.assert_model_exists(models.Step, context_id, 0)
         # creation of another step with same number should fail
-        self.assertFailure(self.create_step(context_id, 0), exceptions.IntegrityError)
-=======
-    def transact_field_delete(self, store, field_id):
-        Field.delete(store, field_id)
-
-    @transact_ro
-    def transact_get_children(self, store, field_id):
-        field = Field.get(store, field_id)
-        return [c.id for c in field.children]
-
-    @inlineCallbacks
-    def test_001_add_children(self):
-        children = yield self.transact_get_children(self.generalities_id)
-        self.assertIn(self.name_id, children)
-        self.assertIn(self.birthdate_id, children)
-        self.assertNotIn(self.surname_id, children)
-        self.assertNotIn(self.sex_id, children)
-
-        Field.add_children(self.generalities_id,
-                                self.surname_id, self.sex_id)
-        children = yield self.transact_get_children(self.generalities_id)
-        self.assertIn(self.surname_id, children)
-        self.assertIn(self.name_id, children)
-        self.assertIn(self.sex_id, children)
-
-
-    @inlineCallbacks
-    def test_002_delete_field_child_of_a_group_should_succed(self):
-        # Should fail with Exception and FieldGroup still present
-
-        children = yield self.transact_get_children(self.generalities_id)
-
-        for c in children:
-            yield self.transact_field_delete(c)
-
-    @inlineCallbacks
-    def test_003_delete_field_group_with_children_should_succed(self):
-        # Should fail with Exception and FieldGroup still present
-
-        children = yield self.transact_get_children(self.generalities_id)
-
-        for c in children:
-            yield self.transact_field_delete(c)
-
-        yield self.transact_field_delete(self.generalities_id)
-
-    @inlineCallbacks
-    def test_004_new_step(self):
-        @transact
-        def create_step(store, context_id, number):
-            return Step.new(store, context_id, number, self.generalities_id)
-
-        @transact
-        def step_exists(store, context_id, step_id):
-            return bool(Step.get(store, context_id, step_id))
-
-        context_id = yield self.dummyContext['id']
-        step_id = yield create_step(context_id, 0)
-        self.assertTrue(step_exists(context_id, step_id))
->>>>>>> 3086f546
+        self.assertFailure(self.create_step(context_id, 0), exceptions.IntegrityError)