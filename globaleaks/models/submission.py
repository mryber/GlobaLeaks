--- conflicted
+++ resolved
@@ -314,25 +314,14 @@
     def _description_dict(self):
 
         descriptionDict = {
-<<<<<<< HEAD
-            'submission_gus': self.submission_gus,
+            'submission_gus': unicode(self.submission_gus),
             'fields' : dict(self.fields) if self.fields else {},
-            'context_gus' : self.context_gus,
-            'creation_time' : gltime.prettyDateTime(self.creation_time),
-            'expiration_time' : gltime.prettyDateTime(self.expiration_time),
-            'receivers' : list(self.receivers) if self.receivers else [],
-            'files' : dict(self.files) if self.files else {},
-            'receipt' : self.receipt
-=======
-            'submission_gus': unicode(self.submission_gus),
-            'fields' : dict(self.fields),
             'context_gus' : unicode(self.context_gus),
             'creation_time' : unicode(gltime.prettyDateTime(self.creation_time)),
             'expiration_time' : unicode(gltime.prettyDateTime(self.expiration_time)),
-            'receivers' : list(self.receivers),
+            'receivers' : list(self.receivers) if self.receivers else [],
             'files' : dict(self.files) if self.files else {},
             'receipt' : unicode(self.receipt)
->>>>>>> 2cf2f6c2
         }
 
         return dict(descriptionDict)