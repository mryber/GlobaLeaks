--- conflicted
+++ resolved
@@ -123,15 +123,12 @@
 
         self.keycode = '';
 
-<<<<<<< HEAD
         self.logout = function() {
+          locationForce.clear();
+
           var logoutPerformed = function() {
             self.loginRedirect(false);
           };
-=======
-        $rootScope.logout = function() {
-          locationForce.clear();
->>>>>>> 79ee1a56
 
           if (self.session.role === 'whistleblower') {
             $http.delete('receiptauth').then(logoutPerformed,
