# -*- coding: UTF-8
#   Requests
#   ********
#
# This file contains the specification of all the requests that can be made by a
# GLClient to a GLBackend.
# These specifications may be used with rest.validateMessage() inside each of the API
# handler in order to verify if the request is correct.

from globaleaks import models
from globaleaks.models.l10n import NotificationL10NFactory
from globaleaks.utils.sets import disjoint_union
from globaleaks.utils.structures import get_raw_request_format

uuid_regexp                       = r'^([a-f0-9]{8}-[a-f0-9]{4}-[a-f0-9]{4}-[a-f0-9]{4}-[a-f0-9]{12})$'
uuid_regexp_or_empty              = r'^([a-f0-9]{8}-[a-f0-9]{4}-[a-f0-9]{4}-[a-f0-9]{4}-[a-f0-9]{12})$|^$'
user_roles_regexp                 = r'^(admin|custodian|receiver)$'
user_states_regexp                = r'^(enabled|disabled)$'
email_regexp                      = r'^(([\w+-\.]){0,100}[\w]{1,100}@([\w+-\.]){0,100}[\w]{1,100})$'
email_regexp_or_empty             = r'^(([\w+-\.]){0,100}[\w]{1,100}@([\w+-\.]){0,100}[\w]{1,100})$|^$'
onionservice_regexp               = r'^[0-9a-z]{16}\.onion$'
onionservice_regexp_or_empty      = r'^[0-9a-z]{16}\.onion$|^$'
hostname_regexp                   = r'^[0-9a-z\-\.]+$'
hostname_regexp_or_empty          = r'^[0-9a-z\-\.]+$|^$'
https_url_regexp                  = r'^https://([0-9a-z\-]+)\.(.*)$'
https_url_regexp_or_empty         = r'^https://([0-9a-z\-]+)\.(.*)$|^$'
landing_page_regexp               = r'^(homepage|submissionpage)$'
context_selector_type_regexp      = r'^(list|cards|search)$'
tip_operation_regexp              = r'^(postpone|set)$'
shorturl_regexp                   = r'^(/s/[a-z0-9]{1,30})$'
longurl_regexp                    = r'^(/[a-z0-9#=_&?/-]{1,255})$'

<<<<<<< HEAD
# TODO(@nskelsey) define hostname regex

short_text_regexp                 = r'^.{1,255}$'

=======
>>>>>>> e3608288
token_regexp                      = r'([a-zA-Z0-9]{42})'
token_type_regexp                 = r'^submission$'

field_instance_regexp             = (r'^('
                                     'instance|'
                                     'reference|'
                                     'template)$')

field_type_regexp                 = (r'^('
                                     'inputbox|'
                                     'textarea|'
                                     'multichoice|'
                                     'selectbox|'
                                     'checkbox|'
                                     'tos|'
                                     'fileupload|'
                                     'date|'
                                     'fieldgroup)$')

field_attr_type_regexp            = (r'^('
                                     'int|'
                                     'bool|'
                                     'unicode|'
                                     'localized)$')

identityaccessreply_regexp        = (r'^('
                                     'pending|'
                                     'authorized|'
                                     'denied)$')

class SkipSpecificValidation: pass

DateType = r'(.*)'

# ContentType = r'(application|audio|text|video|image)'
# via stackoverflow:
# /^(application|audio|example|image|message|model|multipart|text|video)\/[a-zA-Z0-9]+([+.-][a-zA-z0-9]+)*$/
ContentType = r'(.*)'

FileDesc = {
    'name': unicode,
    'description': unicode,
    'size': int,
    'content_type': ContentType,
    'date': DateType
}

AuthDesc = {
    'username': unicode,
    'password': unicode,
}

ReceiptAuthDesc = {
    'receipt': unicode
}


TokenReqDesc = {
    'type': token_type_regexp
}

TokenAnswerDesc = {
    'human_captcha_answer': int,
    'proof_of_work_answer': int
}

SubmissionDesc = {
    'context_id': uuid_regexp,
    'receivers': [uuid_regexp],
    'identity_provided': bool,
    'answers': dict,
    'total_score': int
}

UserUserDesc = {
    'username': unicode,
    'name': unicode,
    'description': unicode,
    'public_name': unicode,
    'role': user_roles_regexp,
    'password': unicode,
    'old_password': unicode,
    'password_change_needed': bool,
    'deletable': bool,
    'state': user_states_regexp,
    'mail_address': email_regexp,
    'pgp_key_remove': bool,
    'pgp_key_fingerprint': unicode,
    'pgp_key_expiration': unicode,
    'pgp_key_public': unicode,
    'language': unicode
}

AdminUserDesc = UserUserDesc # currently the same

ReceiverReceiverDesc = {
    'username': unicode,
    'name': unicode,
    'description': unicode,
    'public_name': unicode,
    'role': user_roles_regexp,
    'password': unicode,
    'old_password': unicode,
    'password_change_needed': bool,
    'mail_address': email_regexp,
    'pgp_key_remove': bool,
    'pgp_key_fingerprint': unicode,
    'pgp_key_expiration': unicode,
    'pgp_key_public': unicode,
    'tip_notification': bool,
    'language': unicode
}

ReceiverOperationDesc = {
    'operation': unicode,
    'rtips': [uuid_regexp]
}

CommentDesc = {
    'content': unicode
}

TipOpsDesc = {
    'operation': tip_operation_regexp,
    'args': dict
}

WhisleblowerIdentityAnswers = {
    'identity_field_id': uuid_regexp,
    'identity_field_answers': dict
}

AdminNodeDesc = {
    'name': unicode,
    'description': unicode,
    'presentation': unicode,
    'footer': unicode,
    'security_awareness_title': unicode,
    'security_awareness_text': unicode,
    'whistleblowing_question': unicode,
    'whistleblowing_button': unicode,
    'whistleblowing_receipt_prompt': unicode,
    'onionservice': onionservice_regexp_or_empty,
    'hostname': hostname_regexp_or_empty,
    'tb_download_link': https_url_regexp,
    'languages_enabled': [unicode],
    'languages_supported': list,
    'default_language': unicode,
    'default_password': unicode,
    'maximum_namesize': int,
    'maximum_textsize': int,
    'maximum_filesize': int,
    'tor2web_admin': bool,
    'tor2web_custodian': bool,
    'tor2web_whistleblower': bool,
    'tor2web_receiver': bool,
    'can_postpone_expiration': bool,
    'can_delete_submission': bool,
    'can_grant_permissions': bool,
    'allow_indexing': bool,
    'allow_unencrypted': bool,
    'disable_encryption_warnings': bool,
    'allow_iframes_inclusion': bool,
    'disable_privacy_badge': bool,
    'disable_security_awareness_badge': bool,
    'disable_security_awareness_questions': bool,
    'disable_key_code_hint': bool,
    'disable_donation_panel': bool,
    'disable_submissions': bool,
    'simplified_login': bool,
    'enable_captcha': bool,
    'enable_proof_of_work': bool,
    'enable_experimental_features': bool,
    'enable_custom_privacy_badge': bool,
    'custom_privacy_badge_tor': unicode,
    'custom_privacy_badge_none': unicode,
    'header_title_homepage': unicode,
    'header_title_submissionpage': unicode,
    'header_title_receiptpage': unicode,
    'header_title_tippage': unicode,
    'landing_page': landing_page_regexp,
    'context_selector_type': context_selector_type_regexp,
    'contexts_clarification': unicode,
    'show_contexts_in_alphabetical_order': bool,
    'show_small_context_cards': bool,
    'widget_comments_title': unicode,
    'widget_messages_title': unicode,
    'widget_files_title': unicode,
    'threshold_free_disk_megabytes_high': int,
    'threshold_free_disk_megabytes_medium': int,
    'threshold_free_disk_megabytes_low': int,
    'threshold_free_disk_percentage_high': int,
    'threshold_free_disk_percentage_medium': int,
    'threshold_free_disk_percentage_low': int,
    'wbtip_timetolive': int,
    'basic_auth': bool,
    'basic_auth_username': unicode,
    'basic_auth_password': unicode,
    'reachable_via_web': bool,
    'anonymize_outgoing_connections': bool
}

AdminNotificationDesc = disjoint_union({
    'server': unicode,
    'port': int,
    'security': unicode, # 'TLS' or 'SSL' only
    'username': unicode,
    'smtp_password': unicode,
    'source_name': unicode,
    'source_email': email_regexp,
    'disable_admin_notification_emails': bool,
    'disable_custodian_notification_emails': bool,
    'disable_receiver_notification_emails': bool,
    'tip_expiration_threshold': int,
    'notification_threshold_per_hour': int,
    'reset_templates': bool,
    'exception_email_address': email_regexp,
    'exception_email_pgp_key_fingerprint': unicode,
    'exception_email_pgp_key_expiration': unicode,
    'exception_email_pgp_key_public': unicode,
    'exception_email_pgp_key_remove': bool
  },
  {k: unicode for k in NotificationL10NFactory.modifiable_keys}
)

AdminFieldOptionDesc = {
    'id': uuid_regexp_or_empty,
    'label': unicode,
    'presentation_order': int,
    'score_points': int,
    'trigger_field': uuid_regexp_or_empty,
    'trigger_step': uuid_regexp_or_empty
}

AdminFieldOptionDescRaw = get_raw_request_format(AdminFieldOptionDesc, models.FieldOption.localized_keys)

AdminFieldAttrDesc = {
    'id': uuid_regexp_or_empty,
    'name': unicode,
    'type': field_attr_type_regexp,
    'value': SkipSpecificValidation
}

AdminFieldAttrDescRaw = get_raw_request_format(AdminFieldAttrDesc, models.FieldAttr.localized_keys)

AdminFieldDesc = {
    'id': uuid_regexp_or_empty,
    'key': unicode,
    'instance': field_instance_regexp,
    'editable': bool,
    'template_id': uuid_regexp_or_empty,
    'step_id': uuid_regexp_or_empty,
    'fieldgroup_id': uuid_regexp_or_empty,
    'label': unicode,
    'description': unicode,
    'hint': unicode,
    'multi_entry': bool,
    'multi_entry_hint': unicode,
    'x': int,
    'y': int,
    'width': int,
    'required': bool,
    'preview': bool,
    'stats_enabled': bool,
    'type': field_type_regexp,
    'attrs': dict,
    'options': [AdminFieldOptionDesc],
    'children': list,
    'triggered_by_score': int
}

AdminFieldDescRaw = get_raw_request_format(AdminFieldDesc, models.Field.localized_keys)
AdminFieldDescRaw['options'] = [AdminFieldOptionDescRaw]
# AdminFieldDescRaw['attrs']; FIXME: we still miss a way for validating a hierarchy where
#                                    we have a variable dictionary like the attrs dictionary.

AdminStepDesc = {
    'id': uuid_regexp_or_empty,
    'label': unicode,
    'description': unicode,
    'children': [AdminFieldDesc],
    'questionnaire_id': uuid_regexp,
    'presentation_order': int,
    'triggered_by_score': int
}

AdminStepDescRaw = get_raw_request_format(AdminStepDesc, models.Step.localized_keys)
AdminStepDescRaw['children'] = [AdminFieldDescRaw]

AdminQuestionnaireDesc = {
    'id': uuid_regexp_or_empty,
    'key': unicode,
    'name': unicode,
    'show_steps_navigation_bar': bool,
    'steps_navigation_requires_completion': bool,
    'steps': [AdminStepDesc]
}

AdminQuestionnaireDescRaw = get_raw_request_format(AdminQuestionnaireDesc, models.Questionnaire.localized_keys)
AdminQuestionnaireDescRaw['steps'] = [AdminStepDescRaw]

AdminContextDesc = {
    'id': uuid_regexp_or_empty,
    'name': unicode,
    'description': unicode,
    'maximum_selectable_receivers': int,
    'tip_timetolive': int,
    'receivers': [uuid_regexp],
    'show_context': bool,
    'select_all_receivers': bool,
    'show_recipients_details': bool,
    'allow_recipients_selection': bool,
    'show_small_receiver_cards': bool,
    'enable_comments': bool,
    'enable_messages': bool,
    'enable_two_way_comments': bool,
    'enable_two_way_messages': bool,
    'enable_attachments': bool,
    'enable_rc_to_wb_files': bool,
    'presentation_order': int,
    'recipients_clarification': unicode,
    'status_page_message': unicode,
    'show_receivers_in_alphabetical_order': bool,
    'questionnaire_id': unicode
}

AdminContextDescRaw = get_raw_request_format(AdminContextDesc, models.Context.localized_keys)

AdminReceiverDesc = {
    'id': uuid_regexp_or_empty,
    'contexts': [uuid_regexp],
    'can_delete_submission': bool,
    'can_postpone_expiration': bool,
    'can_grant_permissions': bool,
    'tip_notification': bool,
    'presentation_order': int,
    'configuration': unicode
}

AdminTLSCertFilesConfigDesc = {
    'priv_key': unicode,
    'chain': unicode,
    'cert': unicode,
}

AdminTLSCfgFileResourceDesc = {
    'name': unicode,
    'content': unicode,
}

AdminCSRFileDesc = {
    'name': short_text_regexp,
    'content': {
      'country': r'[A-Za-z]{2}',
      'province': short_text_regexp,
      'city': short_text_regexp,
      'company': short_text_regexp,
      'department': short_text_regexp,
      'email': email_regexp
    }
}

AdminAcmeSubscribeDesc = {}

AdminShortURLDesc = {
    'shorturl': shorturl_regexp,
    'longurl': longurl_regexp
}

NodeDesc = {
    'name': unicode,
    'description': unicode,
    'presentation': unicode,
    'footer': unicode,
    'security_awareness_title': unicode,
    'security_awareness_text': unicode,
    'onionservice': onionservice_regexp_or_empty,
    'hostname': hostname_regexp_or_empty,
    'tb_download_link': https_url_regexp,
    'languages_enabled': [unicode],
    'languages_supported': list,
    'default_language': unicode,
    'maximum_namesize': int,
    'maximum_textsize': int,
    'maximum_filesize': int,
    'tor2web_admin': bool,
    'tor2web_custodian': bool,
    'tor2web_whistleblower': bool,
    'tor2web_receiver': bool,
    'can_postpone_expiration': bool,
    'can_delete_submission': bool,
    'can_grant_permissions': bool,
    'allow_indexing': bool,
    'allow_unencrypted': bool,
    'disable_privacy_badge': bool,
    'disable_security_awareness_badge': bool,
    'disable_security_awareness_questions': bool,
    'disable_key_code_hint': bool,
    'simplified_login': bool,
    'enable_captcha': bool,
    'enable_proof_of_work':  bool,
    'enable_custom_privacy_badge': bool,
    'custom_privacy_badge_tor': unicode,
    'custom_privacy_badge_none': unicode,
    'widget_comments_title': unicode,
    'widget_messages_title': unicode,
    'widget_files_title': unicode
}

TipOverviewDesc = {
    'context_id': uuid_regexp,
    'creation_date': DateType,
    'context_name': unicode,
    'id': uuid_regexp,
    'expiration_date': DateType
}

TipsOverviewDesc = [TipOverviewDesc]

FileOverviewDesc = {
    'id': uuid_regexp,
    'itip': uuid_regexp,
    'path': unicode
}

ReceiverIdentityAccessRequestDesc = {
    'request_motivation': unicode
}

CustodianIdentityAccessRequestDesc = {
    'reply': identityaccessreply_regexp,
    'reply_motivation': unicode
}

FilesOverviewDesc = [FileOverviewDesc]

StatsDesc = {
    'file_uploaded': int,
    'new_submission': int,
    'finalized_submission': int,
    'anon_requests': int,
    'creation_date': DateType
}

StatsCollectionDesc = [StatsDesc]

AnomalyDesc = {
    'message': unicode,
    'creation_date': DateType
}

AnomalyCollectionDesc = [AnomalyDesc]

ReceiverDesc = {
    'name': unicode,
    'contexts': [uuid_regexp],
    'description': unicode,
    'presentation_order': int,
    'id': uuid_regexp,
    'state': user_states_regexp
}

ReceiverCollectionDesc = [ReceiverDesc]

ContextDesc = {
    'id': uuid_regexp,
    'name': unicode,
    'description': unicode,
    'presentation_order': int,
    'receivers': [uuid_regexp],
    'select_all_receivers': bool,
    'tip_timetolive': int,
    'show_context': bool,
    'show_recipients_details': bool,
    'allow_recipients_selection': bool,
    'show_small_receiver_cards': bool,
    'maximum_selectable_receivers': int,
    'enable_comments': bool,
    'enable_messages': bool,
    'enable_two_way_messages': bool,
    'enable_attachments': bool,
    'show_receivers_in_alphabetical_order': bool
}

ContextCollectionDesc = [ContextDesc]

PublicResourcesDesc = {
    'node': NodeDesc,
    'contexts': [ContextDesc],
    'receivers': [ReceiverDesc]
}

StaticFileDesc = {
    'size': int,
    'filelocation': unicode,
    'content_type': unicode,
    'filename': unicode
}

InternalTipDesc = {
    'id': uuid_regexp,
    'new': bool,
    'context_id': uuid_regexp,
    'wb_steps': list,
    'receivers': [uuid_regexp],
    'files': [uuid_regexp],
    'creation_date': DateType,
    'expiration_date': DateType,
    'identity_provided': bool
}

WizardDesc = {
    'node': {
      'name': unicode,
      'description': unicode
    },
    'admin': {
      'password': unicode,
      'mail_address': unicode
    },
    'receiver': AdminUserDesc,
    'context': AdminContextDesc
}

ExceptionDesc = {
    'errorUrl': unicode,
    'errorMessage': unicode,
    'stackTrace': list,
    'agent': unicode
}<|MERGE_RESOLUTION|>--- conflicted
+++ resolved
@@ -29,14 +29,8 @@
 tip_operation_regexp              = r'^(postpone|set)$'
 shorturl_regexp                   = r'^(/s/[a-z0-9]{1,30})$'
 longurl_regexp                    = r'^(/[a-z0-9#=_&?/-]{1,255})$'
-
-<<<<<<< HEAD
-# TODO(@nskelsey) define hostname regex
-
 short_text_regexp                 = r'^.{1,255}$'
 
-=======
->>>>>>> e3608288
 token_regexp                      = r'([a-zA-Z0-9]{42})'
 token_type_regexp                 = r'^submission$'
 
