--- conflicted
+++ resolved
@@ -102,10 +102,7 @@
     @d.addCallback
     def cb(res):
         start_asynchronous()
-<<<<<<< HEAD
-=======
         import_memory_variables()
->>>>>>> c25039e5
 
         log.msg("GLBackend is now running")
         for host in GLSetting.accepted_hosts:
