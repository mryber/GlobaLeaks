--- conflicted
+++ resolved
@@ -9,17 +9,11 @@
   - sudo -i bash -x -c 'apt-get install curl git python-software-properties -y'
   - sudo -i bash -x -c 'mkdir -p /data/globaleaks'
   - sudo -i bash -x -c 'chown travis:travis /data/globaleaks'
-<<<<<<< HEAD
-  - git clone https://github.com/globaleaks/GLBackend /data/globaleaks/GLBackend_UT
-  - cd /data/globaleaks/GLBackend_UT && (git checkout ${TRAVIS_BRANCH} >& /dev/null || git checkout HEAD >& /dev/null)
-  - cd /data/globaleaks/GLBackend_UT && trial globaleaks
-=======
   - sudo pip install coverage
   - sudo pip install coveralls
   - git clone https://github.com/globaleaks/GLBackend /data/globaleaks/GLBackend_trial
   - cd /data/globaleaks/GLBackend_trial && coverage $(which trial globaleaks)
   - coveralls
->>>>>>> cbe121f3
   - git clone https://github.com/globaleaks/GlobaLeaks /data/globaleaks/GlobaLeaks
   - cd /data/globaleaks/GlobaLeaks && (git checkout ${TRAVIS_BRANCH} >& /dev/null || git checkout HEAD >& /dev/null)
   - /data/globaleaks/GlobaLeaks/scripts/build-testing-package.sh -c${TRAVIS_BRANCH} -b${TRAVIS_BRANCH}
